--- conflicted
+++ resolved
@@ -1,1602 +1,1535 @@
-# -*- coding: utf-8 -*-
-
-from __future__ import absolute_import
-from __future__ import division
-from __future__ import print_function
-from __future__ import unicode_literals
-
-import sys
-import torch
-import numpy as np
-import pandas as pd
-import torchvision.datasets as datasets
-import torch.nn as nn
-import torch.optim as optim
-import torchvision.transforms as transforms
-from torch.utils.data import Dataset, DataLoader, random_split
-
-from utils.models import FashionMNISTCNN
-<<<<<<< HEAD
-from utils.basics import generic_train, test_total_accurcy, test_class_accuracy, save_model
-from utils.attacks import NoAttack, RandomAttack, TargetedAttack, UAPAttack
-from utils.defenses import NoDefense, FlippedLabelsDefense
-=======
-from utils.basics import generic_train, test_total_accurcy, test_class_accuracy
-from utils.attacks import NoAttack, RandomAttack, TargetedAttack, UAPAttack
-
-torch.manual_seed(1) #Set seed 
-
-class Baseline:
-    def __init__(self, device="cpu"):
-        """
-        Baseline parent class
-        Args:
-            device (str, optional): where to run pytorch on. Defaults to "cpu".
-        """        
-        self.device = torch.device(device)
-        self.model = FashionMNISTCNN()
-        self.model.to(self.device)
-
-
-    def load_data(self, batch_size=32):
-        """
-        load FashionMNIST data
-        Args:
-            batch_size (int, optional): the batch size. Defaults to 32.
-        """        
-        self.batch_size = batch_size
-        #transforming the PIL Image to tensors and normalize to [-1,1]
-        transform = transforms.Compose(
-            [transforms.ToTensor(),
-            transforms.Normalize((0.5, ), (0.5, ),)])# -*- coding: utf-8 -*-# -*- coding: utf-8 -*-# -*- coding: utf-8 -*-
-
-from __future__ import absolute_import
-from __future__ import division
-from __future__ import print_function
-from __future__ import unicode_literals
-
-import sys
-import torch
-import numpy as np
-import torchvision.datasets as datasets
-import torch.nn as nn
-import torch.optim as optim
-import torchvision.transforms as transforms
-from torch.utils.data import Dataset, DataLoader, random_split
-
-from utils.models import FashionMNISTCNN
-from utils.basics import generic_train, test_total_accurcy, test_class_accuracy
-from utils.attacks import NoAttack, RandomAttack, TargetedAttack, UAPAttack
->>>>>>> a0c26214
-
-torch.manual_seed(1) #Set seed 
-
-class Baseline:
-    def __init__(self, device="cpu"):
-        """
-        Baseline parent class
-        Args:
-            device (str, optional): where to run pytorch on. Defaults to "cpu".
-        """        
-        self.device = torch.device(device)
-        self.model = FashionMNISTCNN()
-        self.model.to(self.device)
-
-
-    def load_data(self, batch_size=32):
-        """
-        load FashionMNIST data
-        Args:
-            batch_size (int, optional): the batch size. Defaults to 32.
-        """        
-        self.batch_size = batch_size
-        transform = transforms.Compose(
-            [transforms.ToTensor(),
-            transforms.Normalize((0.5, ), (0.5, ),)]) # normalize to [-1,1]
-        self.trainset = datasets.FashionMNIST(root="./data", train=True, download=True, transform=transform)
-        self.testset = datasets.FashionMNIST(root="./data", train=False, download=True, transform=transform)
-        
-        self.classes = ('T-Shirt','Trouser','Pullover','Dress','Coat','Sandal','Shirt','Sneaker','Bag','Ankle Boot')
-        self.trainloader = torch.utils.data.DataLoader(self.trainset, batch_size=batch_size, shuffle = True)
-        self.testloader = torch.utils.data.DataLoader(self.testset, batch_size=batch_size, shuffle=False)
-
-
-    def test(self):
-        """
-        test the accuracy of the model
-        Returns:
-            (tuple[float]): the overall and class-wise accuracies of the model
-        """        
-        total_acc = test_total_accurcy(self.model, self.testloader, self.device)
-        class_acc = test_class_accuracy(self.model, self.testloader, self.device)
-        return total_acc, class_acc
-
-
-    def _make_optimizer_and_loss(self, lr, momentum=0.9):
-        """
-        helper function to create an optimizer and loss function
-        Args:
-            lr (float): the learning rate
-            momentum (float, optional): the momentum. Defaults to 0.9.
-        Returns:
-            (tuple[torch.nn.CrossEntropyLoss, torch.optim.SGD]): criterion and optimizer functions
-        """        
-        criterion = nn.CrossEntropyLoss()
-        optimizer = optim.SGD(self.model.parameters(), lr=lr, momentum=momentum)
-        return criterion, optimizer
-
-
-
-class BasicBaseline(Baseline):
-    def __init__(self, device="cpu"):
-        """
-        Basic CNN Baseline
-        Args:
-            device (str, optional): the device to run pytorch on. Defaults to "cpu".
-        """        
-        super(BasicBaseline, self).__init__(device=device)
-        
-
-    def set_trainloader(self, trainloader):
-        """
-        set the trainloader for the model
-        Args:
-            trainloader (torch.utils.data.Dataloader): the training data data loader
-        """        
-        self.trainloader = trainloader
-
-
-    def configure_attack(self, attack=NoAttack(), num_malicious = 1):
-        """
-        configure malicious attacks on the model
-        Args:
-            attack (Attack, optional): The attack to apply to the model. Defaults to NoAttack().
-        """        
-        self.attack = attack
-        self.num_malicious = num_malicious
-
-
-    def train(self, num_epochs, lr=1e-3, verbose=False, print_summary=True):
-        """
-        train the basic baseline model
-        Args:
-            num_epochs (int): the number of epochs.
-            lr (float, optional): the learning rate. Defaults to 1e-3.
-            verbose (bool, optional): do you want print output? Defaults to False.
-            print_summary (bool, optional): print the hyperparameters. Defaults to True.
-        Returns:
-            (list[floats]): the training losses
-        """  
-
-        if print_summary:
-            print(f"Training BasicBaseline model.")	            
-            print("========== HYPERPARAMETERS ==========")
-            print(f"num_epochs: {num_epochs}")	            
-            print(f"lr: {lr}")	
-            print(f"attack: {self.attack}")
-            print("\n")
-
-        criterion, optimizer = self._make_optimizer_and_loss(lr)
-        return generic_train(
-            model=self.model, 
-            num_epochs=num_epochs, 
-            trainloader=self.trainloader, 
-            optimizer=optimizer, 
-            criterion=criterion,  
-            attack=self.attack,
-            device=self.device, 
-            verbose=verbose)
-
-
-
-class FederatedBaseline(Baseline):
-    def __init__(self, num_clients, device="cpu"):
-        """
-        Federated CNN baseline model
-        Args:
-            num_clients (int): number of clients for federated learning
-            device (str, optional): where to run pytorch on. Defaults to "cpu".
-        """        
-        super(FederatedBaseline, self).__init__(device=device)
-        self.num_clients = num_clients
-        self.round_log = []
-
-
-    def configure_attack(self, attack=NoAttack(), num_malicious=0):
-        """
-        configure malicious attacks against the model from clients
-        Args:
-            attack (Attack, optional): the attack type. Defaults to NoAttack().
-            num_malicious (int, optional): number of malicious clients using this attack. Defaults to 0.
-        """        
-        assert num_malicious <= self.num_clients, "num_malicious must be <= num_clients"
-        self.attack = attack
-        self.num_malicious = num_malicious
-        self.attacks = [attack for i in range(num_malicious)]
-        self.attacks.extend([NoAttack() for i in range(self.num_clients - num_malicious)])
-
-    
-    def manual_attack(self, attack_list):
-        """
-        manually set the attacks
-        Args:
-            attack_list (iterable[Attack]): the attacks
-        """        
-        assert len(attack_list) == self.num_clients, "len(attack_list) must be == num_clients"
-        self.attacks = attack_list
-
-
-    def configure_defense(self, defense):
-        """
-        configure the federated learning defense
-        Args:
-            defense (Defense): the defense
-        """        
-        self.defense = defense
-
-
-    def train(self, num_epochs, rounds=1, lr=1e-3, malicious_upscale=1.0, log=True, verbose=False, print_summary=True):
-        """
-        train the federated baseline model
-        Args:
-            num_epochs (int): the number of epochs
-            rounds (int, optional): the number of rounds to train clients. Defaults to 1.
-            lr (float, optional): the learning rate. Defaults to 1e-3.
-            malicious_upscale (float, optional): scale factor for parameter updates of the malicious models.
-            log (boolean, optional): to log the round-wise accuracies. Defaults to True.
-            verbose (bool, optional): do you want print output? Defaults to False.
-            print_summary (bool, optional): print the hyperparameters. Defaults to True.
-        Returns:
-            (list[floats]): the training losses
-        """   
-
-        if print_summary:
-            print(f"Training FederatedBaseline model with {self.num_clients} clients.")	            
-            print("========== HYPERPARAMETERS ==========")
-            print(f"num_clients: {self.num_clients}")
-            print(f"num_epochs: {num_epochs}")	            
-            print(f"rounds: {rounds}")	            
-            print(f"lr: {lr}")	
-            print(f"num_malicious: {self.num_malicious}")
-            print(f"attack: {self.attack}")
-            print(f"malicious_upscale: {malicious_upscale}")
-            print(f"defense: {self.defense}")
-            print(f"log: {log}")
-            print("\n")         
-
-        train_losses = []
-        for r in range(rounds):
-            client_trainloaders = self._make_client_trainloaders()
-            round_loss = 0.0
-            client_models = []
-            for i in range(self.num_clients):
-                client = BasicBaseline(device=self.device)
-                client.set_trainloader(client_trainloaders[i])
-                client.model.load_state_dict(self.model.state_dict())
-                client.configure_attack(attack=self.attacks[i])
-                loss = client.train(
-                    num_epochs=num_epochs,
-                    lr=lr,
-                    verbose=verbose,
-                    print_summary=False
-                )[-1]
-                client_models.append(client.model)
-                round_loss += loss
-                if verbose:
-                    print(f"--> client {i} trained, round {r} \t final loss: {round(loss, 3)}\n")
-            train_losses.append(round_loss / self.num_clients)
-            self._aggregate(client_models, malicious_upscale)
-            if log:
-                accuracies = self.test()
-                print(accuracies)
-                overall, classwise = accuracies
-                total = classwise.tolist()
-                total.insert(0, overall)
-                self.round_log.append(total)
-        return train_losses
-
-
-    def _make_client_trainloaders(self):
-        """
-        helper function to create client trainloader splits
-        Returns:
-            (list[torch.utils.data.Dataloader]): a list of dataloaders for the split data
-        """        
-        trainset_split = random_split(self.trainset, [int(len(self.trainset) / self.num_clients) for _ in range(self.num_clients)])
-        return [DataLoader(x, batch_size=self.batch_size, shuffle=True) for x in trainset_split]
-
-
-    def _aggregate(self, client_models, malicious_upscale):
-        """
-        global parameter updates aggregation.
-        Args:
-            client_models (list[torch.nn.Module]): the client models
-            malicious_upscale (float): scale factor for parameter updates
-        """    
-        ### take simple mean of the weights of models ###
-        safe_clients = self.defense.run(self.model, client_models, plot_name="fig.png")
-        global_dict = self.model.state_dict()
-        for k in global_dict.keys():
-            update = [safe_clients[i].state_dict()[k].float() for i in range(len(safe_clients))]
-            update[:self.num_malicious] *= malicious_upscale
-            global_dict[k] = torch.stack(update, axis=0).mean(axis=0)
-        self.model.load_state_dict(global_dict)
-            
-
-
-
-
-if __name__ == "__main__":
-<<<<<<< HEAD
-    device = torch.device('cuda' if torch.cuda.is_available() else 'cpu')
-=======
-    # device = "cuda:0" #GPU
-    device = "cuda:0" #CPU
->>>>>>> a0c26214
-
-    batch_size = 32
-    lr = 1e-3
-    num_epochs = 2
-    num_clients = 10
-<<<<<<< HEAD
-    rounds = 1
-    verbose = True
-
-    #Threat Model
-    malicious_upscale = 20 #Scale factor for parameters update
-    num_malicious = 2
-    # attack = NoAttack()
-    # attack = RandomAttack(num_classes=10)
-    # attack = TargetedAttack(target_label=3, target_class=7)
-    attack = UAPAttack(target_label=3)
-=======
-    rounds = 4
-    verbose = True
-
-    #Threat Model
-    malicious_upscale = 10 #Scale factor for parameters update
-    num_malicious = 1
-    # attack = NoAttack()
-    # attack = RandomAttack(num_classes=10)
-    attack = TargetedAttack(target_label=3, target_class=7)
-    # attack = UAPAttack(target_label=3)
->>>>>>> a0c26214
-
-    #Defense Model
-    # defense = NoDefense()
-    defense = FlippedLabelsDefense(num_classes=1)
-    
-    args = sys.argv
-    assert len(args) == 2, "incorrect number of arguments."
-    test = args[1]
-
-    if test == "basic":
-        basic_baseline = BasicBaseline(device=device)
-        basic_baseline.load_data()
-        basic_baseline.configure_attack(attack=attack)
-
-        print(basic_baseline.train(
-            num_epochs=num_epochs, 
-            lr=lr,
-            verbose=True))
-        
-        print(basic_baseline.test())
-
-        # save_model(basic_baseline.model, "basic_25epochs_NoAttack")
-
-    elif test == "federated":
-        federated_baseline = FederatedBaseline(num_clients=num_clients, device=device)
-        federated_baseline.load_data()
-        federated_baseline.configure_attack(attack=attack, num_malicious=num_malicious)
-        federated_baseline.configure_defense(defense=defense)
-        
-        print(federated_baseline.train(
-            num_epochs=num_epochs, 
-            rounds=rounds, 
-            lr=lr, 
-            malicious_upscale=malicious_upscale,
-            verbose=verbose))
-        
-        print(federated_baseline.test())
-
-        # save_model(federated_baseline.model, "defense_cm")
-        # logs = federated_baseline.round_log
-        # columns = ["overall"] + [f"class{i}" for i in range(10)]
-        # df = pd.DataFrame(np.array(logs), columns=columns)
-        # df.to_csv("random_attack_with_defense_10rounds.csv")
-    else:
-        print("incorrect arguments.")
-
-
-
-from __future__ import absolute_import
-from __future__ import division
-from __future__ import print_function
-from __future__ import unicode_literals
-
-import sys
-import torch
-import numpy as np
-import torchvision.datasets as datasets
-import torch.nn as nn# -*- coding: utf-8 -*-
-
-from __future__ import absolute_import
-from __future__ import division
-from __future__ import print_function
-from __future__ import unicode_literals
-
-import sys
-import torch
-import numpy as np
-import torchvision.datasets as datasets
-import torch.nn as nn
-import torch.optim as optim
-import torchvision.transforms as transforms
-from torch.utils.data import Dataset, DataLoader, random_split
-
-from utils.models import FashionMNISTCNN
-from utils.basics import generic_train, test_total_accurcy, test_class_accuracy
-from utils.attacks import NoAttack, RandomAttack, TargetedAttack, UAPAttack
-
-torch.manual_seed(1) #Set seed 
-
-class Baseline:
-    def __init__(self, device="cpu"):
-        """
-        Baseline parent class
-        Args:
-            device (str, optional): where to run pytorch on. Defaults to "cpu".
-        """        
-        self.device = torch.device(device)
-        self.model = FashionMNISTCNN()
-        self.model.to(self.device)
-
-
-    def load_data(self, batch_size=32):
-        """
-        load FashionMNIST data
-        Args:
-            batch_size (int, optional): the batch size. Defaults to 32.
-        """        
-        self.batch_size = batch_size
-        #transforming the PIL Image to tensors and normalize to [-1,1]
-        transform = transforms.Compose(
-            [transforms.ToTensor(),
-            transforms.Normalize((0.5, ), (0.5, ),)])
-        self.trainset = datasets.FashionMNIST(root="./data", train=True, download=True, transform=transform)
-        self.testset = datasets.FashionMNIST(root="./data", train=False, download=True, transform=transform)
-        
-        self.classes = ('T-Shirt','Trouser','Pullover','Dress','Coat','Sandal','Shirt','Sneaker','Bag','Ankle Boot')
-        self.trainloader = torch.utils.data.DataLoader(self.trainset, batch_size=batch_size, shuffle = True)
-        self.testloader = torch.utils.data.DataLoader(self.testset, batch_size=batch_size, shuffle=False)
-
-
-    def test(self):
-        """
-        test the accuracy of the model
-        Returns:
-            (tuple[float]): the overall and class-wise accuracies of the model
-        """        
-        total_acc = test_total_accurcy(self.model, self.testloader, self.device)
-        class_acc = test_class_accuracy(self.model, self.testloader, self.device)
-        return total_acc, class_acc
-
-
-    def _make_optimizer_and_loss(self, lr, momentum=0.9):
-        """
-        helper function to create an optimizer and loss function
-        Args:
-            lr (float): the learning rate
-            momentum (float, optional): the momentum. Defaults to 0.9.
-        Returns:
-            (tuple[torch.nn.CrossEntropyLoss, torch.optim.SGD]): criterion and optimizer functions
-        """        
-        criterion = nn.CrossEntropyLoss()
-        optimizer = optim.SGD(self.model.parameters(), lr=lr, momentum=momentum)
-        return criterion, optimizer
-
-
-
-class BasicBaseline(Baseline):
-    def __init__(self, device="cpu"):
-        """
-        Basic CNN Baseline
-        Args:
-            device (str, optional): the device to run pytorch on. Defaults to "cpu".
-        """        
-        super(BasicBaseline, self).__init__(device=device)
-        
-
-    def set_trainloader(self, trainloader):
-        """
-        set the trainloader for the model
-        Args:
-            trainloader (torch.utils.data.Dataloader): the training data data loader
-        """        
-        self.trainloader = trainloader
-
-
-    def configure_attack(self, attack=NoAttack(), num_malicious = 1):
-        """
-        configure malicious attacks on the model
-        Args:
-            attack (Attack, optional): The attack to apply to the model. Defaults to NoAttack().
-        """        
-        self.attack = attack
-        self.num_malicious = num_malicious
-
-
-    def train(self, num_epochs, lr=1e-3, verbose=False, print_summary=True):
-        """
-        train the basic baseline model
-        Args:
-            num_epochs (int): the number of epochs.
-            lr (float, optional): the learning rate. Defaults to 1e-3.
-            verbose (bool, optional): do you want print output? Defaults to False.
-            print_summary (bool, optional): print the hyperparameters. Defaults to True.
-        Returns:
-            (list[floats]): the training losses
-        """  
-
-        if print_summary:
-            print(f"Training BasicBaseline model.")	            
-            print("========== HYPERPARAMETERS ==========")
-            print(f"num_epochs: {num_epochs}")	            
-            print(f"rounds: {rounds}")	            
-            print(f"lr: {lr}")	
-            print(f"attack: {attack}")
-            print("\n")
-
-        criterion, optimizer = self._make_optimizer_and_loss(lr)
-        return generic_train(
-            model=self.model, 
-            num_epochs=num_epochs, 
-            trainloader=self.trainloader, 
-            optimizer=optimizer, 
-            criterion=criterion,  
-            attack=self.attack,
-            device=self.device, 
-            verbose=verbose)
-
-
-
-class FederatedBaseline(Baseline):
-    def __init__(self, num_clients, device="cpu"):
-        """
-        Federated CNN baseline model
-        Args:
-            num_clients (int): number of clients for federated learning
-            device (str, optional): where to run pytorch on. Defaults to "cpu".
-        """        
-        super(FederatedBaseline, self).__init__(device=device)
-        self.num_clients = num_clients
-
-
-    def configure_attack(self, attack=NoAttack(), num_malicious=0):
-        """
-        configure malicious attacks against the model from clients
-        Args:
-            attack (Attack, optional): the attack type. Defaults to NoAttack().
-            num_malicious (int, optional): number of malicious clients using this attack. Defaults to 0.
-        """        
-        assert num_malicious <= self.num_clients, "num_malicious must be <= num_clients"
-        self.attack = attack
-        self.num_malicious = num_malicious
-        self.attacks = [attack for i in range(num_malicious)]
-        self.attacks.extend([NoAttack() for i in range(self.num_clients - num_malicious)])
-
-    
-    def manual_attack(self, attack_list):
-        """
-        manually set the attacks
-        Args:
-            attack_list (iterable[Attack]): the attacks
-        """        
-        assert len(attack_list) == self.num_clients
-        self.attacks = attack_list
-
-
-    def train(self, num_epochs, rounds=1, lr=1e-3, malicious_upscale=1.0, verbose=False, print_summary=True):
-        """
-        train the federated baseline model
-        Args:
-            num_epochs (int): the number of epochs
-            rounds (int, optional): the number of rounds to train clients. Defaults to 1.
-            lr (float, optional): the learning rate. Defaults to 1e-3.
-            malicious_upscale (float, optional): scale factor for parameter updates of the malicious models.
-            verbose (bool, optional): do you want print output? Defaults to False.
-            print_summary (bool, optional): print the hyperparameters. Defaults to True.
-        Returns:
-            (list[floats]): the training losses
-        """   
-
-        if print_summary:
-            print(f"Training FederatedBaseline model with {self.num_clients} clients.")	            
-            print("========== HYPERPARAMETERS ==========")
-            print(f"num_clients: {self.num_clients}")
-            print(f"num_epochs: {num_epochs}")	            
-            print(f"rounds: {rounds}")	            
-            print(f"lr: {lr}")	
-            print(f"num_malicious: {self.num_malicious}")
-            print(f"attack: {self.attack}")
-            print(f"malicious_upscale: {malicious_upscale}")
-            print("\n")         
-
-        train_losses = []
-        for r in range(rounds):
-            client_trainloaders = self._make_client_trainloaders()
-            round_loss = 0.0
-            client_models = []
-            for i in range(self.num_clients):
-                client = BasicBaseline(device=self.device)
-                client.set_trainloader(client_trainloaders[i])
-                client.model.load_state_dict(self.model.state_dict())
-                client.configure_attack(attack=self.attacks[i])
-                loss = client.train(
-                    num_epochs=num_epochs,
-                    lr=lr,
-                    verbose=verbose,
-                    print_summary=False
-                )[-1]
-                client_models.append(client.model)
-                round_loss += loss
-                if verbose:
-                    print(f"--> client {i} trained, round {r} \t final loss: {round(loss, 3)}\n")
-            train_losses.append(round_loss / self.num_clients)
-            self._aggregate(client_models, malicious_upscale)
-        return train_losses
-
-
-    def _make_client_trainloaders(self):
-        """
-        helper function to create client trainloader splits
-        Returns:
-            (list[torch.utils.data.Dataloader]): a list of dataloaders for the split data
-        """        
-        trainset_split = random_split(self.trainset, [int(len(self.trainset) / self.num_clients) for _ in range(self.num_clients)])
-        return [DataLoader(x, batch_size=self.batch_size, shuffle=True) for x in trainset_split]
-
-
-    def _aggregate(self, client_models, malicious_upscale):
-        """
-        global parameter updates aggregation.
-        Args:
-            client_models (list[torch.nn.Module]): the client models
-            malicious_upscale (float): scale factor for parameter updates
-        """    
-        ### take simple mean of the weights of models ###
-        global_dict = self.model.state_dict()
-        for k in global_dict.keys():
-            update = [client_models[i].state_dict()[k].float() for i in range(len(client_models))]
-            update[:self.num_malicious] *= malicious_upscale
-            global_dict[k] = torch.stack(update, axis=0).mean(axis=0)
-        self.model.load_state_dict(global_dict)
-            
-
-
-
-
-if __name__ == "__main__":
-    # device = "cuda:0" #GPU
-    device = "cuda:0" #CPU
-
-    batch_size = 32
-    lr = 1e-3
-    num_epochs = 2
-    num_clients = 10
-    rounds = 4
-    verbose = True
-
-    #Threat Model
-    malicious_upscale = 10 #Scale factor for parameters update
-    num_malicious = 1
-    # attack = NoAttack()
-    # attack = RandomAttack(num_classes=10)
-    attack = TargetedAttack(target_label=3, target_class=7)
-    # attack = UAPAttack(target_label=3)
-
-    args = sys.argv
-    assert len(args) == 2, "incorrect number of arguments."
-    test = args[1]
-
-    if test == "basic":
-        basic_baseline = BasicBaseline(device=device)
-        basic_baseline.load_data()
-        basic_baseline.configure_attack(attack=attack)
-
-        print(basic_baseline.train(
-            num_epochs=num_epochs, 
-            lr=lr,
-            verbose=True))
-        
-        print(basic_baseline.test())
-
-    elif test == "federated":
-        federated_baseline = FederatedBaseline(num_clients=num_clients, device=device)
-        federated_baseline.load_data()
-        federated_baseline.configure_attack(attack=attack, num_malicious=num_malicious)
-
-        print(federated_baseline.train(
-            num_epochs=num_epochs, 
-            rounds=rounds, 
-            lr=lr, 
-            malicious_upscale=malicious_upscale,
-            verbose=verbose))
-        
-        print(federated_baseline.test())
-
-    else:
-        print("incorrect arguments.")
-
-
-import torch.optim as optim
-import torchvision.transforms as transforms
-from torch.utils.data import Dataset, DataLoader, random_split
-
-from utils.models import FashionMNISTCNN
-from utils.basics import generic_train, test_total_accurcy, test_class_accuracy
-from utils.attacks import NoAttack, RandomAttack, TargetedAttack, UAPAttack
-
-torch.manual_seed(1) #Set seed 
-
-class Baseline:
-    def __init__(self, device="cpu"):
-        """
-        Baseline parent class
-        Args:
-            device (str, optional): where to run pytorch on. Defaults to "cpu".
-        """        
-        self.device = torch.device(device)
-        self.model = FashionMNISTCNN()
-        self.model.to(self.device)
-
-
-    def load_data(self, batch_size=32):
-        """
-        load FashionMNIST data
-        Args:
-            batch_size (int, optional): the batch size. Defaults to 32.
-        """        
-        self.batch_size = batch_size
-        #transforming the PIL Image to tensors and normalize to [-1,1]
-        transform = transforms.Compose(
-            [transforms.ToTensor(),
-            transforms.Normalize((0.5, ), (0.5, ),)])
-        self.trainset = datasets.FashionMNIST(root="./data", train=True, download=True, transform=transform)
-        self.testset = datasets.FashionMNIST(root="./data", train=False, download=True, transform=transform)
-        
-        self.classes = ('T-Shirt','Trouser','Pullover','Dress','Coat','Sandal','Shirt','Sneaker','Bag','Ankle Boot')
-        self.trainloader = torch.utils.data.DataLoader(self.trainset, batch_size=batch_size, shuffle = True)
-        self.testloader = torch.utils.data.DataLoader(self.testset, batch_size=batch_size, shuffle=False)
-
-
-    def test(self):
-        """
-        test the accuracy of the model
-        Returns:
-            (tuple[float]): the overall and class-wise accuracies of the model
-        """        
-        total_acc = test_total_accurcy(self.model, self.testloader, self.device)
-        class_acc = test_class_accuracy(self.model, self.testloader, self.device)
-        return total_acc, class_acc
-
-
-    def _make_optimizer_and_loss(self, lr, momentum=0.9):
-        """
-        helper function to create an optimizer and loss function
-        Args:
-            lr (float): the learning rate
-            momentum (float, optional): the momentum. Defaults to 0.9.
-        Returns:
-            (tuple[torch.nn.CrossEntropyLoss, torch.optim.SGD]): criterion and optimizer functions
-        """        
-        criterion = nn.CrossEntropyLoss()
-        optimizer = optim.SGD(self.model.parameters(), lr=lr, momentum=momentum)
-        return criterion, optimizer
-
-
-
-class BasicBaseline(Baseline):
-    def __init__(self, device="cpu"):
-        """
-        Basic CNN Baseline
-        Args:
-            device (str, optional): the device to run pytorch on. Defaults to "cpu".
-        """        
-        super(BasicBaseline, self).__init__(device=device)
-        
-
-    def set_trainloader(self, trainloader):
-        """
-        set the trainloader for the model
-        Args:
-            trainloader (torch.utils.data.Dataloader): the training data data loader
-        """        
-        self.trainloader = trainloader
-
-
-    def configure_attack(self, attack=NoAttack(), num_malicious = 1):
-        """
-        configure malicious attacks on the model
-        Args:
-            attack (Attack, optional): The attack to apply to the model. Defaults to NoAttack().
-        """        
-        self.attack = attack
-        self.num_malicious = num_malicious
-
-
-    def train(self, num_epochs, lr=1e-3, verbose=False, print_summary=True):
-        """
-        train the basic baseline model
-        Args:
-            num_epochs (int): the number of epochs.
-            lr (float, optional): the learning rate. Defaults to 1e-3.
-            verbose (bool, optional): do you want print output? Defaults to False.
-            print_summary (bool, optional): print the hyperparameters. Defaults to True.
-        Returns:
-            (list[floats]): the training losses
-        """  
-
-        if print_summary:
-            print(f"Training BasicBaseline model.")	            
-            print("========== HYPERPARAMETERS ==========")
-            print(f"num_epochs: {num_epochs}")	            
-            print(f"rounds: {rounds}")	            
-            print(f"lr: {lr}")	
-            print(f"attack: {attack}")
-            print("\n")
-
-        criterion, optimizer = self._make_optimizer_and_loss(lr)
-        return generic_train(
-            model=self.model, 
-            num_epochs=num_epochs, 
-            trainloader=self.trainloader, 
-            optimizer=optimizer, 
-            criterion=criterion,  
-            attack=self.attack,
-            device=self.device, 
-            verbose=verbose)
-
-
-
-class FederatedBaseline(Baseline):
-    def __init__(self, num_clients, device="cpu"):
-        """
-        Federated CNN baseline model
-        Args:
-            num_clients (int): number of clients for federated learning
-            device (str, optional): where to run pytorch on. Defaults to "cpu".
-        """        
-        super(FederatedBaseline, self).__init__(device=device)
-        self.num_clients = num_clients
-
-
-    def configure_attack(self, attack=NoAttack(), num_malicious=0):
-        """
-        configure malicious attacks against the model from clients
-        Args:
-            attack (Attack, optional): the attack type. Defaults to NoAttack().
-            num_malicious (int, optional): number of malicious clients using this attack. Defaults to 0.
-        """        
-        assert num_malicious <= self.num_clients, "num_malicious must be <= num_clients"
-        self.attack = attack
-        self.num_malicious = num_malicious
-        self.attacks = [attack for i in range(num_malicious)]
-        self.attacks.extend([NoAttack() for i in range(self.num_clients - num_malicious)])
-
-    
-    def manual_attack(self, attack_list):
-        """
-        manually set the attacks
-        Args:
-            attack_list (iterable[Attack]): the attacks
-        """        
-        assert len(attack_list) == self.num_clients
-        self.attacks = attack_list
-
-
-    def train(self, num_epochs, rounds=1, lr=1e-3, malicious_upscale=1.0, verbose=False, print_summary=True):
-        """
-        train the federated baseline model
-        Args:
-            num_epochs (int): the number of epochs
-            rounds (int, optional): the number of rounds to train clients. Defaults to 1.
-            lr (float, optional): the learning rate. Defaults to 1e-3.
-            malicious_upscale (float, optional): scale factor for parameter updates of the malicious models.
-            verbose (bool, optional): do you want print output? Defaults to False.
-            print_summary (bool, optional): print the hyperparameters. Defaults to True.
-        Returns:
-            (list[floats]): the training losses
-        """   
-
-        if print_summary:
-            print(f"Training FederatedBaseline model with {self.num_clients} clients.")	            
-            print("========== HYPERPARAMETERS ==========")
-            print(f"num_clients: {self.num_clients}")
-            print(f"num_epochs: {num_epochs}")	            
-            print(f"rounds: {rounds}")	            
-            print(f"lr: {lr}")	
-            print(f"num_malicious: {self.num_malicious}")
-            print(f"attack: {self.attack}")
-            print(f"malicious_upscale: {malicious_upscale}")
-            print("\n")         
-
-        train_losses = []
-        for r in range(rounds):
-            client_trainloaders = self._make_client_trainloaders()
-            round_loss = 0.0
-            client_models = []
-            for i in range(self.num_clients):
-                client = BasicBaseline(device=self.device)
-                client.set_trainloader(client_trainloaders[i])
-                client.model.load_state_dict(self.model.state_dict())
-                client.configure_attack(attack=self.attacks[i])
-                loss = client.train(
-                    num_epochs=num_epochs,
-                    lr=lr,
-                    verbose=verbose,
-                    print_summary=False
-                )[-1]
-                client_models.append(client.model)
-                round_loss += loss
-                if verbose:
-                    print(f"--> client {i} trained, round {r} \t final loss: {round(loss, 3)}\n")
-            train_losses.append(round_loss / self.num_clients)
-            self._aggregate(client_models, malicious_upscale)
-        return train_losses
-
-
-    def _make_client_trainloaders(self):
-        """
-        helper function to create client trainloader splits
-        Returns:
-            (list[torch.utils.data.Dataloader]): a list of dataloaders for the split data
-        """        
-        trainset_split = random_split(self.trainset, [int(len(self.trainset) / self.num_clients) for _ in range(self.num_clients)])
-        return [DataLoader(x, batch_size=self.batch_size, shuffle=True) for x in trainset_split]
-
-
-    def _aggregate(self, client_models, malicious_upscale):
-        """
-        global parameter updates aggregation.
-        Args:
-            client_models (list[torch.nn.Module]): the client models
-            malicious_upscale (float): scale factor for parameter updates
-        """    
-        ### take simple mean of the weights of models ###
-        global_dict = self.model.state_dict()
-        for k in global_dict.keys():
-            update = [client_models[i].state_dict()[k].float() for i in range(len(client_models))]
-            update[:self.num_malicious] *= malicious_upscale
-            global_dict[k] = torch.stack(update, axis=0).mean(axis=0)
-        self.model.load_state_dict(global_dict)
-            
-
-
-
-
-if __name__ == "__main__":
-    # device = "cuda:0" #GPU
-    device = "cpu" #CPU
-
-    batch_size = 32
-    lr = 1e-3
-    num_epochs = 2
-    num_clients = 4
-    rounds = 2
-    verbose = True
-
-    #Threat Model
-    malicious_upscale = 100 #Scale factor for parameters update
-    num_malicious = 1
-    # attack = NoAttack()
-    # attack = RandomAttack(num_classes=10)
-    attack = TargetedAttack(target_label=3, target_class=7)
-
-    args = sys.argv
-    assert len(args) == 2, "incorrect number of arguments."
-    test = args[1]
-
-    if test == "basic":
-        basic_baseline = BasicBaseline(device=device)
-        basic_baseline.load_data()
-        basic_baseline.configure_attack(attack=attack)
-
-        print(basic_baseline.train(
-            num_epochs=num_epochs, 
-            lr=lr,
-            verbose=True))
-        
-        print(basic_baseline.test())
-
-    elif test == "federated":
-        federated_baseline = FederatedBaseline(num_clients=num_clients, device=device)
-        federated_baseline.load_data()
-        federated_baseline.configure_attack(attack=attack, num_malicious=num_malicious)
-
-        print(federated_baseline.train(
-            num_epochs=num_epochs, 
-            rounds=rounds, 
-            lr=lr, 
-            malicious_upscale=malicious_upscale,
-            verbose=verbose))
-        
-        print(federated_baseline.test())
-
-    else:
-        print("incorrect arguments.")
-
-
-
-from __future__ import absolute_import
-from __future__ import division
-from __future__ import print_function
-from __future__ import unicode_literals
-
-import sys
-import torch
-import numpy as np
-import torchvision.datasets as datasets
-import torch.nn as nn
-import torch.optim as optim
-import torchvision.transforms as transforms
-from torch.utils.data import Dataset, DataLoader, random_split
-
-from utils.models import FashionMNISTCNN
-from utils.basics import generic_train, test_total_accurcy, test_class_accuracy
-from utils.attacks import NoAttack, RandomAttack, TargetedAttack, UAPAttack
-
-torch.manual_seed(1) #Set seed 
-
-class Baseline:
-    def __init__(self, device="cpu"):
-        """
-        Baseline parent class
-        Args:
-            device (str, optional): where to run pytorch on. Defaults to "cpu".
-        """        
-        self.device = torch.device(device)
-        self.model = FashionMNISTCNN()
-        self.model.to(self.device)
-
-
-    def load_data(self, batch_size=32):
-        """
-        load FashionMNIST data
-        Args:
-            batch_size (int, optional): the batch size. Defaults to 32.
-        """        
-        self.batch_size = batch_size
-        #transforming the PIL Image to tensors and normalize to [-1,1]
-        transform = transforms.Compose(
-            [transforms.ToTensor(),
-            transforms.Normalize((0.5, ), (0.5, ),)])
-        self.trainset = datasets.FashionMNIST(root="./data", train=True, download=True, transform=transform)
-        self.testset = datasets.FashionMNIST(root="./data", train=False, download=True, transform=transform)
-        
-        self.classes = ('T-Shirt','Trouser','Pullover','Dress','Coat','Sandal','Shirt','Sneaker','Bag','Ankle Boot')
-        self.trainloader = torch.utils.data.DataLoader(self.trainset, batch_size=batch_size, shuffle = True)
-        self.testloader = torch.utils.data.DataLoader(self.testset, batch_size=batch_size, shuffle=False)
-
-
-    def test(self):
-        """
-        test the accuracy of the model
-        Returns:
-            (tuple[float]): the overall and class-wise accuracies of the model
-        """        
-        total_acc = test_total_accurcy(self.model, self.testloader, self.device)
-        class_acc = test_class_accuracy(self.model, self.testloader, self.device)
-        return total_acc, class_acc
-
-
-    def _make_optimizer_and_loss(self, lr, momentum=0.9):
-        """
-        helper function to create an optimizer and loss function
-        Args:
-            lr (float): the learning rate
-            momentum (float, optional): the momentum. Defaults to 0.9.
-        Returns:
-            (tuple[torch.nn.CrossEntropyLoss, torch.optim.SGD]): criterion and optimizer functions
-        """        
-        criterion = nn.CrossEntropyLoss()
-        optimizer = optim.SGD(self.model.parameters(), lr=lr, momentum=momentum)
-        return criterion, optimizer
-
-
-
-class BasicBaseline(Baseline):
-    def __init__(self, device="cpu"):
-        """
-        Basic CNN Baseline
-        Args:
-            device (str, optional): the device to run pytorch on. Defaults to "cpu".
-        """        
-        super(BasicBaseline, self).__init__(device=device)
-        
-
-    def set_trainloader(self, trainloader):
-        """
-        set the trainloader for the model
-        Args:
-            trainloader (torch.utils.data.Dataloader): the training data data loader
-        """        
-        self.trainloader = trainloader
-
-
-    def configure_attack(self, attack=NoAttack(), num_malicious = 1):
-        """
-        configure malicious attacks on the model
-        Args:
-            attack (Attack, optional): The attack to apply to the model. Defaults to NoAttack().
-        """        
-        self.attack = attack
-        self.num_malicious = num_malicious
-
-
-    def train(self, num_epochs, lr=1e-3, verbose=False, print_summary=True):
-        """
-        train the basic baseline model
-        Args:
-            num_epochs (int): the number of epochs.
-            lr (float, optional): the learning rate. Defaults to 1e-3.
-            verbose (bool, optional): do you want print output? Defaults to False.
-            print_summary (bool, optional): print the hyperparameters. Defaults to True.
-        Returns:
-            (list[floats]): the training losses
-        """  
-
-        if print_summary:
-            print(f"Training BasicBaseline model.")	            
-            print("========== HYPERPARAMETERS ==========")
-            print(f"num_epochs: {num_epochs}")	            
-            print(f"rounds: {rounds}")	            
-            print(f"lr: {lr}")	
-            print(f"attack: {attack}")
-            print("\n")
-
-        criterion, optimizer = self._make_optimizer_and_loss(lr)
-        return generic_train(
-            model=self.model, 
-            num_epochs=num_epochs, 
-            trainloader=self.trainloader, 
-            optimizer=optimizer, 
-            criterion=criterion,  
-            attack=self.attack,
-            device=self.device, 
-            verbose=verbose)
-
-
-
-class FederatedBaseline(Baseline):
-    def __init__(self, num_clients, device="cpu"):
-        """
-        Federated CNN baseline model
-        Args:
-            num_clients (int): number of clients for federated learning
-            device (str, optional): where to run pytorch on. Defaults to "cpu".
-        """        
-        super(FederatedBaseline, self).__init__(device=device)
-        self.num_clients = num_clients
-
-
-    def configure_attack(self, attack=NoAttack(), num_malicious=0):
-        """
-        configure malicious attacks against the model from clients
-        Args:
-            attack (Attack, optional): the attack type. Defaults to NoAttack().
-            num_malicious (int, optional): number of malicious clients using this attack. Defaults to 0.
-        """        
-        assert num_malicious <= self.num_clients, "num_malicious must be <= num_clients"
-        self.attack = attack
-        self.num_malicious = num_malicious
-        self.attacks = [attack for i in range(num_malicious)]
-        self.attacks.extend([NoAttack() for i in range(self.num_clients - num_malicious)])
-
-    
-    def manual_attack(self, attack_list):
-        """
-        manually set the attacks
-        Args:
-            attack_list (iterable[Attack]): the attacks
-        """        
-        assert len(attack_list) == self.num_clients
-        self.attacks = attack_list
-
-
-    def train(self, num_epochs, rounds=1, lr=1e-3, malicious_upscale=1.0, verbose=False, print_summary=True):
-        """
-        train the federated baseline model
-        Args:
-            num_epochs (int): the number of epochs
-            rounds (int, optional): the number of rounds to train clients. Defaults to 1.
-            lr (float, optional): the learning rate. Defaults to 1e-3.
-            malicious_upscale (float, optional): scale factor for parameter updates of the malicious models.
-            verbose (bool, optional): do you want print output? Defaults to False.
-            print_summary (bool, optional): print the hyperparameters. Defaults to True.
-        Returns:
-            (list[floats]): the training losses
-        """   
-
-        if print_summary:
-            print(f"Training FederatedBaseline model with {self.num_clients} clients.")	            
-            print("========== HYPERPARAMETERS ==========")
-            print(f"num_clients: {self.num_clients}")
-            print(f"num_epochs: {num_epochs}")	            
-            print(f"rounds: {rounds}")	            
-            print(f"lr: {lr}")	
-            print(f"num_malicious: {self.num_malicious}")
-            print(f"attack: {self.attack}")
-            print(f"malicious_upscale: {malicious_upscale}")
-            print("\n")         
-
-        train_losses = []
-        for r in range(rounds):
-            client_trainloaders = self._make_client_trainloaders()
-            round_loss = 0.0
-            client_models = []
-            for i in range(self.num_clients):
-                client = BasicBaseline(device=self.device)
-                client.set_trainloader(client_trainloaders[i])
-                client.model.load_state_dict(self.model.state_dict())
-                client.configure_attack(attack=self.attacks[i])
-                loss = client.train(
-                    num_epochs=num_epochs,
-                    lr=lr,
-                    verbose=verbose,
-                    print_summary=False
-                )[-1]
-                client_models.append(client.model)
-                round_loss += loss
-                if verbose:
-                    print(f"--> client {i} trained, round {r} \t final loss: {round(loss, 3)}\n")
-            train_losses.append(round_loss / self.num_clients)
-            self._aggregate(client_models, malicious_upscale)
-        return train_losses
-
-
-    def _make_client_trainloaders(self):
-        """
-        helper function to create client trainloader splits
-        Returns:
-            (list[torch.utils.data.Dataloader]): a list of dataloaders for the split data
-        """        
-        trainset_split = random_split(self.trainset, [int(len(self.trainset) / self.num_clients) for _ in range(self.num_clients)])
-        return [DataLoader(x, batch_size=self.batch_size, shuffle=True) for x in trainset_split]
-
-
-    def _aggregate(self, client_models, malicious_upscale):
-        """
-        global parameter updates aggregation.
-        Args:
-            client_models (list[torch.nn.Module]): the client models
-            malicious_upscale (float): scale factor for parameter updates
-        """    
-        ### take simple mean of the weights of models ###
-        global_dict = self.model.state_dict()
-        for k in global_dict.keys():
-            update = [client_models[i].state_dict()[k].float() for i in range(len(client_models))]
-            update[:self.num_malicious] *= malicious_upscale
-            global_dict[k] = torch.stack(update, axis=0).mean(axis=0)
-        self.model.load_state_dict(global_dict)
-            
-
-
-
-
-if __name__ == "__main__":
-    # device = "cuda:0" #GPU
-    device = "cuda:0" #CPU
-
-    batch_size = 32
-    lr = 1e-3
-    num_epochs = 2
-    num_clients = 4
-    rounds = 2
-    verbose = True
-
-    #Threat Model
-    malicious_upscale = 100 #Scale factor for parameters update
-    num_malicious = 1
-    # attack = NoAttack()
-    # attack = RandomAttack(num_classes=10)
-    attack = TargetedAttack(target_label=3, target_class=7)
-
-    args = sys.argv
-    assert len(args) == 2, "incorrect number of arguments."
-    test = args[1]
-
-    if test == "basic":
-        basic_baseline = BasicBaseline(device=device)
-        basic_baseline.load_data()
-        basic_baseline.configure_attack(attack=attack)
-
-        print(basic_baseline.train(
-            num_epochs=num_epochs, 
-            lr=lr,
-            verbose=True))
-        
-        print(basic_baseline.test())
-
-    elif test == "federated":
-        federated_baseline = FederatedBaseline(num_clients=num_clients, device=device)
-        federated_baseline.load_data()
-        federated_baseline.configure_attack(attack=attack, num_malicious=num_malicious)
-
-        print(federated_baseline.train(
-            num_epochs=num_epochs, 
-            rounds=rounds, 
-            lr=lr, 
-            malicious_upscale=malicious_upscale,
-            verbose=verbose))
-        
-        print(federated_baseline.test())
-
-    else:
-        print("incorrect arguments.")
-
-
-        self.trainset = datasets.FashionMNIST(root="./data", train=True, download=True, transform=transform)
-        self.testset = datasets.FashionMNIST(root="./data", train=False, download=True, transform=transform)
-        
-        self.classes = ('T-Shirt','Trouser','Pullover','Dress','Coat','Sandal','Shirt','Sneaker','Bag','Ankle Boot')
-        self.trainloader = torch.utils.data.DataLoader(self.trainset, batch_size=batch_size, shuffle = True)
-        self.testloader = torch.utils.data.DataLoader(self.testset, batch_size=batch_size, shuffle=False)
-
-
-    def test(self):
-        """
-        test the accuracy of the model
-        Returns:
-            (tuple[float]): the overall and class-wise accuracies of the model
-        """        
-        total_acc = test_total_accurcy(self.model, self.testloader, self.device)
-        class_acc = test_class_accuracy(self.model, self.testloader, self.device)
-        return total_acc, class_acc
-
-
-    def _make_optimizer_and_loss(self, lr, momentum=0.9):
-        """
-        helper function to create an optimizer and loss function
-        Args:
-            lr (float): the learning rate
-            momentum (float, optional): the momentum. Defaults to 0.9.
-        Returns:
-            (tuple[torch.nn.CrossEntropyLoss, torch.optim.SGD]): criterion and optimizer functions
-        """        
-        criterion = nn.CrossEntropyLoss()
-        optimizer = optim.SGD(self.model.parameters(), lr=lr, momentum=momentum)
-        return criterion, optimizer
-
-
-
-class BasicBaseline(Baseline):
-    def __init__(self, device="cpu"):
-        """
-        Basic CNN Baseline
-        Args:
-            device (str, optional): the device to run pytorch on. Defaults to "cpu".
-        """        
-        super(BasicBaseline, self).__init__(device=device)
-        
-
-    def set_trainloader(self, trainloader):
-        """
-        set the trainloader for the model
-        Args:
-            trainloader (torch.utils.data.Dataloader): the training data data loader
-        """        
-        self.trainloader = trainloader
-
-
-    def configure_attack(self, attack=NoAttack(), num_malicious = 1):
-        """
-        configure malicious attacks on the model
-        Args:
-            attack (Attack, optional): The attack to apply to the model. Defaults to NoAttack().
-        """        
-        self.attack = attack
-        self.num_malicious = num_malicious
-
-
-    def train(self, num_epochs, lr=1e-3, verbose=False, print_summary=True):
-        """
-        train the basic baseline model
-        Args:
-            num_epochs (int): the number of epochs.
-            lr (float, optional): the learning rate. Defaults to 1e-3.
-            verbose (bool, optional): do you want print output? Defaults to False.
-            print_summary (bool, optional): print the hyperparameters. Defaults to True.
-        Returns:
-            (list[floats]): the training losses
-        """  
-
-        if print_summary:
-            print(f"Training BasicBaseline model.")	            
-            print("========== HYPERPARAMETERS ==========")
-            print(f"num_epochs: {num_epochs}")	            
-            print(f"rounds: {rounds}")	            
-            print(f"lr: {lr}")	
-            print(f"attack: {attack}")
-            print("\n")
-
-        criterion, optimizer = self._make_optimizer_and_loss(lr)
-        return generic_train(
-            model=self.model, 
-            num_epochs=num_epochs, 
-            trainloader=self.trainloader, 
-            optimizer=optimizer, 
-            criterion=criterion,  
-            attack=self.attack,
-            device=self.device, 
-            verbose=verbose)
-
-
-
-class FederatedBaseline(Baseline):
-    def __init__(self, num_clients, device="cpu"):
-        """
-        Federated CNN baseline model
-        Args:
-            num_clients (int): number of clients for federated learning
-            device (str, optional): where to run pytorch on. Defaults to "cpu".
-        """        
-        super(FederatedBaseline, self).__init__(device=device)
-        self.num_clients = num_clients
-
-
-    def configure_attack(self, attack=NoAttack(), num_malicious=0):
-        """
-        configure malicious attacks against the model from clients
-        Args:
-            attack (Attack, optional): the attack type. Defaults to NoAttack().
-            num_malicious (int, optional): number of malicious clients using this attack. Defaults to 0.
-        """        
-        assert num_malicious <= self.num_clients, "num_malicious must be <= num_clients"
-        self.attack = attack
-        self.num_malicious = num_malicious
-        self.attacks = [attack for i in range(num_malicious)]
-        self.attacks.extend([NoAttack() for i in range(self.num_clients - num_malicious)])
-
-    
-    def manual_attack(self, attack_list):
-        """
-        manually set the attacks
-        Args:
-            attack_list (iterable[Attack]): the attacks
-        """        
-        assert len(attack_list) == self.num_clients
-        self.attacks = attack_list
-
-
-    def train(self, num_epochs, rounds=1, lr=1e-3, malicious_upscale=1.0, verbose=False, print_summary=True):
-        """
-        train the federated baseline model
-        Args:
-            num_epochs (int): the number of epochs
-            rounds (int, optional): the number of rounds to train clients. Defaults to 1.
-            lr (float, optional): the learning rate. Defaults to 1e-3.
-            malicious_upscale (float, optional): scale factor for parameter updates of the malicious models.
-            verbose (bool, optional): do you want print output? Defaults to False.
-            print_summary (bool, optional): print the hyperparameters. Defaults to True.
-        Returns:
-            (list[floats]): the training losses
-        """   
-
-        if print_summary:
-            print(f"Training FederatedBaseline model with {self.num_clients} clients.")	            
-            print("========== HYPERPARAMETERS ==========")
-            print(f"num_clients: {self.num_clients}")
-            print(f"num_epochs: {num_epochs}")	            
-            print(f"rounds: {rounds}")	            
-            print(f"lr: {lr}")	
-            print(f"num_malicious: {self.num_malicious}")
-            print(f"attack: {self.attack}")
-            print(f"malicious_upscale: {malicious_upscale}")
-            print("\n")         
-
-        train_losses = []
-        for r in range(rounds):
-            client_trainloaders = self._make_client_trainloaders()
-            round_loss = 0.0
-            client_models = []
-            for i in range(self.num_clients):
-                client = BasicBaseline(device=self.device)
-                client.set_trainloader(client_trainloaders[i])
-                client.model.load_state_dict(self.model.state_dict())
-                client.configure_attack(attack=self.attacks[i])
-                loss = client.train(
-                    num_epochs=num_epochs,
-                    lr=lr,
-                    verbose=verbose,
-                    print_summary=False
-                )[-1]
-                client_models.append(client.model)
-                round_loss += loss
-                if verbose:
-                    print(f"--> client {i} trained, round {r} \t final loss: {round(loss, 3)}\n")
-            train_losses.append(round_loss / self.num_clients)
-            self._aggregate(client_models, malicious_upscale)
-        return train_losses
-
-
-    def _make_client_trainloaders(self):
-        """
-        helper function to create client trainloader splits
-        Returns:
-            (list[torch.utils.data.Dataloader]): a list of dataloaders for the split data
-        """        
-        trainset_split = random_split(self.trainset, [int(len(self.trainset) / self.num_clients) for _ in range(self.num_clients)])
-        return [DataLoader(x, batch_size=self.batch_size, shuffle=True) for x in trainset_split]
-
-
-    def _aggregate(self, client_models, malicious_upscale):
-        """
-        global parameter updates aggregation.
-        Args:
-            client_models (list[torch.nn.Module]): the client models
-            malicious_upscale (float): scale factor for parameter updates
-        """    
-        ### take simple mean of the weights of models ###
-        global_dict = self.model.state_dict()
-        for k in global_dict.keys():
-            update = [client_models[i].state_dict()[k].float() for i in range(len(client_models))]
-            update[:self.num_malicious] *= malicious_upscale
-            global_dict[k] = torch.stack(update, axis=0).mean(axis=0)
-        self.model.load_state_dict(global_dict)
-            
-
-
-
-
-if __name__ == "__main__":
-    # device = "cuda:0" #GPU
-    device = "cpu" #CPU
-
-    batch_size = 32
-    lr = 1e-3
-    num_epochs = 2
-    num_clients = 4
-    rounds = 2
-    verbose = True
-
-    #Threat Model
-    malicious_upscale = 2 #Scale factor for parameters update
-    num_malicious = 1
-    # attack = NoAttack()
-    # attack = RandomAttack(num_classes=10)
-    attack = TargetedAttack(target_label=3, target_class=7)
-
-    args = sys.argv
-    assert len(args) == 2, "incorrect number of arguments."
-    test = args[1]
-
-    if test == "basic":
-        basic_baseline = BasicBaseline(device=device)
-        basic_baseline.load_data()
-        basic_baseline.configure_attack(attack=attack)
-
-        print(basic_baseline.train(
-            num_epochs=num_epochs, 
-            lr=lr,
-            verbose=True))
-        
-        print(basic_baseline.test())
-
-    elif test == "federated":
-        federated_baseline = FederatedBaseline(num_clients=num_clients, device=device)
-        federated_baseline.load_data()
-        federated_baseline.configure_attack(attack=attack, num_malicious=num_malicious)
-
-        print(federated_baseline.train(
-            num_epochs=num_epochs, 
-            rounds=rounds, 
-            lr=lr, 
-            malicious_upscale=malicious_upscale,
-            verbose=verbose))
-        
-        print(federated_baseline.test())
-
-    else:
-        print("incorrect arguments.")
-
+# -*- coding: utf-8 -*-
+
+from __future__ import absolute_import
+from __future__ import division
+from __future__ import print_function
+from __future__ import unicode_literals
+
+import sys
+import torch
+import numpy as np
+import pandas as pd
+import torchvision.datasets as datasets
+import torch.nn as nn
+import torch.optim as optim
+import torchvision.transforms as transforms
+from torch.utils.data import Dataset, DataLoader, random_split
+
+from utils.models import FashionMNISTCNN
+from utils.basics import generic_train, test_total_accurcy, test_class_accuracy, save_model
+from utils.attacks import NoAttack, RandomAttack, TargetedAttack, UAPAttack
+from utils.defenses import NoDefense, FlippedLabelsDefense
+
+torch.manual_seed(1) #Set seed 
+
+class Baseline:
+    def __init__(self, device="cpu"):
+        """
+        Baseline parent class
+        Args:
+            device (str, optional): where to run pytorch on. Defaults to "cpu".
+        """        
+        self.device = torch.device(device)
+        self.model = FashionMNISTCNN()
+        self.model.to(self.device)
+
+
+    def load_data(self, batch_size=32):
+        """
+        load FashionMNIST data
+        Args:
+            batch_size (int, optional): the batch size. Defaults to 32.
+        """        
+        self.batch_size = batch_size
+        transform = transforms.Compose(
+            [transforms.ToTensor(),
+            transforms.Normalize((0.5, ), (0.5, ),)]) # normalize to [-1,1]
+        self.trainset = datasets.FashionMNIST(root="./data", train=True, download=True, transform=transform)
+        self.testset = datasets.FashionMNIST(root="./data", train=False, download=True, transform=transform)
+        
+        self.classes = ('T-Shirt','Trouser','Pullover','Dress','Coat','Sandal','Shirt','Sneaker','Bag','Ankle Boot')
+        self.trainloader = torch.utils.data.DataLoader(self.trainset, batch_size=batch_size, shuffle = True)
+        self.testloader = torch.utils.data.DataLoader(self.testset, batch_size=batch_size, shuffle=False)
+
+
+    def test(self):
+        """
+        test the accuracy of the model
+        Returns:
+            (tuple[float]): the overall and class-wise accuracies of the model
+        """        
+        total_acc = test_total_accurcy(self.model, self.testloader, self.device)
+        class_acc = test_class_accuracy(self.model, self.testloader, self.device)
+        return total_acc, class_acc
+
+
+    def _make_optimizer_and_loss(self, lr, momentum=0.9):
+        """
+        helper function to create an optimizer and loss function
+        Args:
+            lr (float): the learning rate
+            momentum (float, optional): the momentum. Defaults to 0.9.
+        Returns:
+            (tuple[torch.nn.CrossEntropyLoss, torch.optim.SGD]): criterion and optimizer functions
+        """        
+        criterion = nn.CrossEntropyLoss()
+        optimizer = optim.SGD(self.model.parameters(), lr=lr, momentum=momentum)
+        return criterion, optimizer
+
+
+
+class BasicBaseline(Baseline):
+    def __init__(self, device="cpu"):
+        """
+        Basic CNN Baseline
+        Args:
+            device (str, optional): the device to run pytorch on. Defaults to "cpu".
+        """        
+        super(BasicBaseline, self).__init__(device=device)
+        
+
+    def set_trainloader(self, trainloader):
+        """
+        set the trainloader for the model
+        Args:
+            trainloader (torch.utils.data.Dataloader): the training data data loader
+        """        
+        self.trainloader = trainloader
+
+
+    def configure_attack(self, attack=NoAttack(), num_malicious = 1):
+        """
+        configure malicious attacks on the model
+        Args:
+            attack (Attack, optional): The attack to apply to the model. Defaults to NoAttack().
+        """        
+        self.attack = attack
+        self.num_malicious = num_malicious
+
+
+    def train(self, num_epochs, lr=1e-3, verbose=False, print_summary=True):
+        """
+        train the basic baseline model
+        Args:
+            num_epochs (int): the number of epochs.
+            lr (float, optional): the learning rate. Defaults to 1e-3.
+            verbose (bool, optional): do you want print output? Defaults to False.
+            print_summary (bool, optional): print the hyperparameters. Defaults to True.
+        Returns:
+            (list[floats]): the training losses
+        """  
+
+        if print_summary:
+            print(f"Training BasicBaseline model.")	            
+            print("========== HYPERPARAMETERS ==========")
+            print(f"num_epochs: {num_epochs}")	            
+            print(f"lr: {lr}")	
+            print(f"attack: {self.attack}")
+            print("\n")
+
+        criterion, optimizer = self._make_optimizer_and_loss(lr)
+        return generic_train(
+            model=self.model, 
+            num_epochs=num_epochs, 
+            trainloader=self.trainloader, 
+            optimizer=optimizer, 
+            criterion=criterion,  
+            attack=self.attack,
+            device=self.device, 
+            verbose=verbose)
+
+
+
+class FederatedBaseline(Baseline):
+    def __init__(self, num_clients, device="cpu"):
+        """
+        Federated CNN baseline model
+        Args:
+            num_clients (int): number of clients for federated learning
+            device (str, optional): where to run pytorch on. Defaults to "cpu".
+        """        
+        super(FederatedBaseline, self).__init__(device=device)
+        self.num_clients = num_clients
+        self.round_log = []
+
+
+    def configure_attack(self, attack=NoAttack(), num_malicious=0):
+        """
+        configure malicious attacks against the model from clients
+        Args:
+            attack (Attack, optional): the attack type. Defaults to NoAttack().
+            num_malicious (int, optional): number of malicious clients using this attack. Defaults to 0.
+        """        
+        assert num_malicious <= self.num_clients, "num_malicious must be <= num_clients"
+        self.attack = attack
+        self.num_malicious = num_malicious
+        self.attacks = [attack for i in range(num_malicious)]
+        self.attacks.extend([NoAttack() for i in range(self.num_clients - num_malicious)])
+
+    
+    def manual_attack(self, attack_list):
+        """
+        manually set the attacks
+        Args:
+            attack_list (iterable[Attack]): the attacks
+        """        
+        assert len(attack_list) == self.num_clients, "len(attack_list) must be == num_clients"
+        self.attacks = attack_list
+
+
+    def configure_defense(self, defense):
+        """
+        configure the federated learning defense
+        Args:
+            defense (Defense): the defense
+        """        
+        self.defense = defense
+
+
+    def train(self, num_epochs, rounds=1, lr=1e-3, malicious_upscale=1.0, log=True, verbose=False, print_summary=True):
+        """
+        train the federated baseline model
+        Args:
+            num_epochs (int): the number of epochs
+            rounds (int, optional): the number of rounds to train clients. Defaults to 1.
+            lr (float, optional): the learning rate. Defaults to 1e-3.
+            malicious_upscale (float, optional): scale factor for parameter updates of the malicious models.
+            log (boolean, optional): to log the round-wise accuracies. Defaults to True.
+            verbose (bool, optional): do you want print output? Defaults to False.
+            print_summary (bool, optional): print the hyperparameters. Defaults to True.
+        Returns:
+            (list[floats]): the training losses
+        """   
+
+        if print_summary:
+            print(f"Training FederatedBaseline model with {self.num_clients} clients.")	            
+            print("========== HYPERPARAMETERS ==========")
+            print(f"num_clients: {self.num_clients}")
+            print(f"num_epochs: {num_epochs}")	            
+            print(f"rounds: {rounds}")	            
+            print(f"lr: {lr}")	
+            print(f"num_malicious: {self.num_malicious}")
+            print(f"attack: {self.attack}")
+            print(f"malicious_upscale: {malicious_upscale}")
+            print(f"defense: {self.defense}")
+            print(f"log: {log}")
+            print("\n")         
+
+        train_losses = []
+        for r in range(rounds):
+            client_trainloaders = self._make_client_trainloaders()
+            round_loss = 0.0
+            client_models = []
+            for i in range(self.num_clients):
+                client = BasicBaseline(device=self.device)
+                client.set_trainloader(client_trainloaders[i])
+                client.model.load_state_dict(self.model.state_dict())
+                client.configure_attack(attack=self.attacks[i])
+                loss = client.train(
+                    num_epochs=num_epochs,
+                    lr=lr,
+                    verbose=verbose,
+                    print_summary=False
+                )[-1]
+                client_models.append(client.model)
+                round_loss += loss
+                if verbose:
+                    print(f"--> client {i} trained, round {r} \t final loss: {round(loss, 3)}\n")
+            train_losses.append(round_loss / self.num_clients)
+            self._aggregate(client_models, malicious_upscale)
+            if log:
+                accuracies = self.test()
+                print(accuracies)
+                overall, classwise = accuracies
+                total = classwise.tolist()
+                total.insert(0, overall)
+                self.round_log.append(total)
+        return train_losses
+
+
+    def _make_client_trainloaders(self):
+        """
+        helper function to create client trainloader splits
+        Returns:
+            (list[torch.utils.data.Dataloader]): a list of dataloaders for the split data
+        """        
+        trainset_split = random_split(self.trainset, [int(len(self.trainset) / self.num_clients) for _ in range(self.num_clients)])
+        return [DataLoader(x, batch_size=self.batch_size, shuffle=True) for x in trainset_split]
+
+
+    def _aggregate(self, client_models, malicious_upscale):
+        """
+        global parameter updates aggregation.
+        Args:
+            client_models (list[torch.nn.Module]): the client models
+            malicious_upscale (float): scale factor for parameter updates
+        """    
+        ### take simple mean of the weights of models ###
+        safe_clients = self.defense.run(self.model, client_models, plot_name="fig.png")
+        global_dict = self.model.state_dict()
+        for k in global_dict.keys():
+            update = [safe_clients[i].state_dict()[k].float() for i in range(len(safe_clients))]
+            update[:self.num_malicious] *= malicious_upscale
+            global_dict[k] = torch.stack(update, axis=0).mean(axis=0)
+        self.model.load_state_dict(global_dict)
+            
+
+
+
+
+if __name__ == "__main__":
+    device = torch.device('cuda' if torch.cuda.is_available() else 'cpu')
+
+    batch_size = 32
+    lr = 1e-3
+    num_epochs = 2
+    num_clients = 10
+    rounds = 1
+    verbose = True
+
+    #Threat Model
+    malicious_upscale = 20 #Scale factor for parameters update
+    num_malicious = 2
+    # attack = NoAttack()
+    # attack = RandomAttack(num_classes=10)
+    # attack = TargetedAttack(target_label=3, target_class=7)
+    attack = UAPAttack(target_label=3)
+
+    #Defense Model
+    # defense = NoDefense()
+    defense = FlippedLabelsDefense(num_classes=1)
+    
+    args = sys.argv
+    assert len(args) == 2, "incorrect number of arguments."
+    test = args[1]
+
+    if test == "basic":
+        basic_baseline = BasicBaseline(device=device)
+        basic_baseline.load_data()
+        basic_baseline.configure_attack(attack=attack)
+
+        print(basic_baseline.train(
+            num_epochs=num_epochs, 
+            lr=lr,
+            verbose=True))
+        
+        print(basic_baseline.test())
+
+        # save_model(basic_baseline.model, "basic_25epochs_NoAttack")
+
+    elif test == "federated":
+        federated_baseline = FederatedBaseline(num_clients=num_clients, device=device)
+        federated_baseline.load_data()
+        federated_baseline.configure_attack(attack=attack, num_malicious=num_malicious)
+        federated_baseline.configure_defense(defense=defense)
+        
+        print(federated_baseline.train(
+            num_epochs=num_epochs, 
+            rounds=rounds, 
+            lr=lr, 
+            malicious_upscale=malicious_upscale,
+            verbose=verbose))
+        
+        print(federated_baseline.test())
+
+        # save_model(federated_baseline.model, "defense_cm")
+        # logs = federated_baseline.round_log
+        # columns = ["overall"] + [f"class{i}" for i in range(10)]
+        # df = pd.DataFrame(np.array(logs), columns=columns)
+        # df.to_csv("random_attack_with_defense_10rounds.csv")
+    else:
+        print("incorrect arguments.")
+
+
+
+from __future__ import absolute_import
+from __future__ import division
+from __future__ import print_function
+from __future__ import unicode_literals
+
+import sys
+import torch
+import numpy as np
+import torchvision.datasets as datasets
+import torch.nn as nn# -*- coding: utf-8 -*-
+
+from __future__ import absolute_import
+from __future__ import division
+from __future__ import print_function
+from __future__ import unicode_literals
+
+import sys
+import torch
+import numpy as np
+import torchvision.datasets as datasets
+import torch.nn as nn
+import torch.optim as optim
+import torchvision.transforms as transforms
+from torch.utils.data import Dataset, DataLoader, random_split
+
+from utils.models import FashionMNISTCNN
+from utils.basics import generic_train, test_total_accurcy, test_class_accuracy
+from utils.attacks import NoAttack, RandomAttack, TargetedAttack, UAPAttack
+
+torch.manual_seed(1) #Set seed 
+
+class Baseline:
+    def __init__(self, device="cpu"):
+        """
+        Baseline parent class
+        Args:
+            device (str, optional): where to run pytorch on. Defaults to "cpu".
+        """        
+        self.device = torch.device(device)
+        self.model = FashionMNISTCNN()
+        self.model.to(self.device)
+
+
+    def load_data(self, batch_size=32):
+        """
+        load FashionMNIST data
+        Args:
+            batch_size (int, optional): the batch size. Defaults to 32.
+        """        
+        self.batch_size = batch_size
+        #transforming the PIL Image to tensors and normalize to [-1,1]
+        transform = transforms.Compose(
+            [transforms.ToTensor(),
+            transforms.Normalize((0.5, ), (0.5, ),)])
+        self.trainset = datasets.FashionMNIST(root="./data", train=True, download=True, transform=transform)
+        self.testset = datasets.FashionMNIST(root="./data", train=False, download=True, transform=transform)
+        
+        self.classes = ('T-Shirt','Trouser','Pullover','Dress','Coat','Sandal','Shirt','Sneaker','Bag','Ankle Boot')
+        self.trainloader = torch.utils.data.DataLoader(self.trainset, batch_size=batch_size, shuffle = True)
+        self.testloader = torch.utils.data.DataLoader(self.testset, batch_size=batch_size, shuffle=False)
+
+
+    def test(self):
+        """
+        test the accuracy of the model
+        Returns:
+            (tuple[float]): the overall and class-wise accuracies of the model
+        """        
+        total_acc = test_total_accurcy(self.model, self.testloader, self.device)
+        class_acc = test_class_accuracy(self.model, self.testloader, self.device)
+        return total_acc, class_acc
+
+
+    def _make_optimizer_and_loss(self, lr, momentum=0.9):
+        """
+        helper function to create an optimizer and loss function
+        Args:
+            lr (float): the learning rate
+            momentum (float, optional): the momentum. Defaults to 0.9.
+        Returns:
+            (tuple[torch.nn.CrossEntropyLoss, torch.optim.SGD]): criterion and optimizer functions
+        """        
+        criterion = nn.CrossEntropyLoss()
+        optimizer = optim.SGD(self.model.parameters(), lr=lr, momentum=momentum)
+        return criterion, optimizer
+
+
+
+class BasicBaseline(Baseline):
+    def __init__(self, device="cpu"):
+        """
+        Basic CNN Baseline
+        Args:
+            device (str, optional): the device to run pytorch on. Defaults to "cpu".
+        """        
+        super(BasicBaseline, self).__init__(device=device)
+        
+
+    def set_trainloader(self, trainloader):
+        """
+        set the trainloader for the model
+        Args:
+            trainloader (torch.utils.data.Dataloader): the training data data loader
+        """        
+        self.trainloader = trainloader
+
+
+    def configure_attack(self, attack=NoAttack(), num_malicious = 1):
+        """
+        configure malicious attacks on the model
+        Args:
+            attack (Attack, optional): The attack to apply to the model. Defaults to NoAttack().
+        """        
+        self.attack = attack
+        self.num_malicious = num_malicious
+
+
+    def train(self, num_epochs, lr=1e-3, verbose=False, print_summary=True):
+        """
+        train the basic baseline model
+        Args:
+            num_epochs (int): the number of epochs.
+            lr (float, optional): the learning rate. Defaults to 1e-3.
+            verbose (bool, optional): do you want print output? Defaults to False.
+            print_summary (bool, optional): print the hyperparameters. Defaults to True.
+        Returns:
+            (list[floats]): the training losses
+        """  
+
+        if print_summary:
+            print(f"Training BasicBaseline model.")	            
+            print("========== HYPERPARAMETERS ==========")
+            print(f"num_epochs: {num_epochs}")	            
+            print(f"rounds: {rounds}")	            
+            print(f"lr: {lr}")	
+            print(f"attack: {attack}")
+            print("\n")
+
+        criterion, optimizer = self._make_optimizer_and_loss(lr)
+        return generic_train(
+            model=self.model, 
+            num_epochs=num_epochs, 
+            trainloader=self.trainloader, 
+            optimizer=optimizer, 
+            criterion=criterion,  
+            attack=self.attack,
+            device=self.device, 
+            verbose=verbose)
+
+
+
+class FederatedBaseline(Baseline):
+    def __init__(self, num_clients, device="cpu"):
+        """
+        Federated CNN baseline model
+        Args:
+            num_clients (int): number of clients for federated learning
+            device (str, optional): where to run pytorch on. Defaults to "cpu".
+        """        
+        super(FederatedBaseline, self).__init__(device=device)
+        self.num_clients = num_clients
+
+
+    def configure_attack(self, attack=NoAttack(), num_malicious=0):
+        """
+        configure malicious attacks against the model from clients
+        Args:
+            attack (Attack, optional): the attack type. Defaults to NoAttack().
+            num_malicious (int, optional): number of malicious clients using this attack. Defaults to 0.
+        """        
+        assert num_malicious <= self.num_clients, "num_malicious must be <= num_clients"
+        self.attack = attack
+        self.num_malicious = num_malicious
+        self.attacks = [attack for i in range(num_malicious)]
+        self.attacks.extend([NoAttack() for i in range(self.num_clients - num_malicious)])
+
+    
+    def manual_attack(self, attack_list):
+        """
+        manually set the attacks
+        Args:
+            attack_list (iterable[Attack]): the attacks
+        """        
+        assert len(attack_list) == self.num_clients
+        self.attacks = attack_list
+
+
+    def train(self, num_epochs, rounds=1, lr=1e-3, malicious_upscale=1.0, verbose=False, print_summary=True):
+        """
+        train the federated baseline model
+        Args:
+            num_epochs (int): the number of epochs
+            rounds (int, optional): the number of rounds to train clients. Defaults to 1.
+            lr (float, optional): the learning rate. Defaults to 1e-3.
+            malicious_upscale (float, optional): scale factor for parameter updates of the malicious models.
+            verbose (bool, optional): do you want print output? Defaults to False.
+            print_summary (bool, optional): print the hyperparameters. Defaults to True.
+        Returns:
+            (list[floats]): the training losses
+        """   
+
+        if print_summary:
+            print(f"Training FederatedBaseline model with {self.num_clients} clients.")	            
+            print("========== HYPERPARAMETERS ==========")
+            print(f"num_clients: {self.num_clients}")
+            print(f"num_epochs: {num_epochs}")	            
+            print(f"rounds: {rounds}")	            
+            print(f"lr: {lr}")	
+            print(f"num_malicious: {self.num_malicious}")
+            print(f"attack: {self.attack}")
+            print(f"malicious_upscale: {malicious_upscale}")
+            print("\n")         
+
+        train_losses = []
+        for r in range(rounds):
+            client_trainloaders = self._make_client_trainloaders()
+            round_loss = 0.0
+            client_models = []
+            for i in range(self.num_clients):
+                client = BasicBaseline(device=self.device)
+                client.set_trainloader(client_trainloaders[i])
+                client.model.load_state_dict(self.model.state_dict())
+                client.configure_attack(attack=self.attacks[i])
+                loss = client.train(
+                    num_epochs=num_epochs,
+                    lr=lr,
+                    verbose=verbose,
+                    print_summary=False
+                )[-1]
+                client_models.append(client.model)
+                round_loss += loss
+                if verbose:
+                    print(f"--> client {i} trained, round {r} \t final loss: {round(loss, 3)}\n")
+            train_losses.append(round_loss / self.num_clients)
+            self._aggregate(client_models, malicious_upscale)
+        return train_losses
+
+
+    def _make_client_trainloaders(self):
+        """
+        helper function to create client trainloader splits
+        Returns:
+            (list[torch.utils.data.Dataloader]): a list of dataloaders for the split data
+        """        
+        trainset_split = random_split(self.trainset, [int(len(self.trainset) / self.num_clients) for _ in range(self.num_clients)])
+        return [DataLoader(x, batch_size=self.batch_size, shuffle=True) for x in trainset_split]
+
+
+    def _aggregate(self, client_models, malicious_upscale):
+        """
+        global parameter updates aggregation.
+        Args:
+            client_models (list[torch.nn.Module]): the client models
+            malicious_upscale (float): scale factor for parameter updates
+        """    
+        ### take simple mean of the weights of models ###
+        global_dict = self.model.state_dict()
+        for k in global_dict.keys():
+            update = [client_models[i].state_dict()[k].float() for i in range(len(client_models))]
+            update[:self.num_malicious] *= malicious_upscale
+            global_dict[k] = torch.stack(update, axis=0).mean(axis=0)
+        self.model.load_state_dict(global_dict)
+            
+
+
+
+
+if __name__ == "__main__":
+    # device = "cuda:0" #GPU
+    device = "cuda:0" #CPU
+
+    batch_size = 32
+    lr = 1e-3
+    num_epochs = 2
+    num_clients = 10
+    rounds = 4
+    verbose = True
+
+    #Threat Model
+    malicious_upscale = 10 #Scale factor for parameters update
+    num_malicious = 1
+    # attack = NoAttack()
+    # attack = RandomAttack(num_classes=10)
+    attack = TargetedAttack(target_label=3, target_class=7)
+    # attack = UAPAttack(target_label=3)
+
+    args = sys.argv
+    assert len(args) == 2, "incorrect number of arguments."
+    test = args[1]
+
+    if test == "basic":
+        basic_baseline = BasicBaseline(device=device)
+        basic_baseline.load_data()
+        basic_baseline.configure_attack(attack=attack)
+
+        print(basic_baseline.train(
+            num_epochs=num_epochs, 
+            lr=lr,
+            verbose=True))
+        
+        print(basic_baseline.test())
+
+    elif test == "federated":
+        federated_baseline = FederatedBaseline(num_clients=num_clients, device=device)
+        federated_baseline.load_data()
+        federated_baseline.configure_attack(attack=attack, num_malicious=num_malicious)
+
+        print(federated_baseline.train(
+            num_epochs=num_epochs, 
+            rounds=rounds, 
+            lr=lr, 
+            malicious_upscale=malicious_upscale,
+            verbose=verbose))
+        
+        print(federated_baseline.test())
+
+    else:
+        print("incorrect arguments.")
+
+
+import torch.optim as optim
+import torchvision.transforms as transforms
+from torch.utils.data import Dataset, DataLoader, random_split
+
+from utils.models import FashionMNISTCNN
+from utils.basics import generic_train, test_total_accurcy, test_class_accuracy
+from utils.attacks import NoAttack, RandomAttack, TargetedAttack, UAPAttack
+
+torch.manual_seed(1) #Set seed 
+
+class Baseline:
+    def __init__(self, device="cpu"):
+        """
+        Baseline parent class
+        Args:
+            device (str, optional): where to run pytorch on. Defaults to "cpu".
+        """        
+        self.device = torch.device(device)
+        self.model = FashionMNISTCNN()
+        self.model.to(self.device)
+
+
+    def load_data(self, batch_size=32):
+        """
+        load FashionMNIST data
+        Args:
+            batch_size (int, optional): the batch size. Defaults to 32.
+        """        
+        self.batch_size = batch_size
+        #transforming the PIL Image to tensors and normalize to [-1,1]
+        transform = transforms.Compose(
+            [transforms.ToTensor(),
+            transforms.Normalize((0.5, ), (0.5, ),)])
+        self.trainset = datasets.FashionMNIST(root="./data", train=True, download=True, transform=transform)
+        self.testset = datasets.FashionMNIST(root="./data", train=False, download=True, transform=transform)
+        
+        self.classes = ('T-Shirt','Trouser','Pullover','Dress','Coat','Sandal','Shirt','Sneaker','Bag','Ankle Boot')
+        self.trainloader = torch.utils.data.DataLoader(self.trainset, batch_size=batch_size, shuffle = True)
+        self.testloader = torch.utils.data.DataLoader(self.testset, batch_size=batch_size, shuffle=False)
+
+
+    def test(self):
+        """
+        test the accuracy of the model
+        Returns:
+            (tuple[float]): the overall and class-wise accuracies of the model
+        """        
+        total_acc = test_total_accurcy(self.model, self.testloader, self.device)
+        class_acc = test_class_accuracy(self.model, self.testloader, self.device)
+        return total_acc, class_acc
+
+
+    def _make_optimizer_and_loss(self, lr, momentum=0.9):
+        """
+        helper function to create an optimizer and loss function
+        Args:
+            lr (float): the learning rate
+            momentum (float, optional): the momentum. Defaults to 0.9.
+        Returns:
+            (tuple[torch.nn.CrossEntropyLoss, torch.optim.SGD]): criterion and optimizer functions
+        """        
+        criterion = nn.CrossEntropyLoss()
+        optimizer = optim.SGD(self.model.parameters(), lr=lr, momentum=momentum)
+        return criterion, optimizer
+
+
+
+class BasicBaseline(Baseline):
+    def __init__(self, device="cpu"):
+        """
+        Basic CNN Baseline
+        Args:
+            device (str, optional): the device to run pytorch on. Defaults to "cpu".
+        """        
+        super(BasicBaseline, self).__init__(device=device)
+        
+
+    def set_trainloader(self, trainloader):
+        """
+        set the trainloader for the model
+        Args:
+            trainloader (torch.utils.data.Dataloader): the training data data loader
+        """        
+        self.trainloader = trainloader
+
+
+    def configure_attack(self, attack=NoAttack(), num_malicious = 1):
+        """
+        configure malicious attacks on the model
+        Args:
+            attack (Attack, optional): The attack to apply to the model. Defaults to NoAttack().
+        """        
+        self.attack = attack
+        self.num_malicious = num_malicious
+
+
+    def train(self, num_epochs, lr=1e-3, verbose=False, print_summary=True):
+        """
+        train the basic baseline model
+        Args:
+            num_epochs (int): the number of epochs.
+            lr (float, optional): the learning rate. Defaults to 1e-3.
+            verbose (bool, optional): do you want print output? Defaults to False.
+            print_summary (bool, optional): print the hyperparameters. Defaults to True.
+        Returns:
+            (list[floats]): the training losses
+        """  
+
+        if print_summary:
+            print(f"Training BasicBaseline model.")	            
+            print("========== HYPERPARAMETERS ==========")
+            print(f"num_epochs: {num_epochs}")	            
+            print(f"rounds: {rounds}")	            
+            print(f"lr: {lr}")	
+            print(f"attack: {attack}")
+            print("\n")
+
+        criterion, optimizer = self._make_optimizer_and_loss(lr)
+        return generic_train(
+            model=self.model, 
+            num_epochs=num_epochs, 
+            trainloader=self.trainloader, 
+            optimizer=optimizer, 
+            criterion=criterion,  
+            attack=self.attack,
+            device=self.device, 
+            verbose=verbose)
+
+
+
+class FederatedBaseline(Baseline):
+    def __init__(self, num_clients, device="cpu"):
+        """
+        Federated CNN baseline model
+        Args:
+            num_clients (int): number of clients for federated learning
+            device (str, optional): where to run pytorch on. Defaults to "cpu".
+        """        
+        super(FederatedBaseline, self).__init__(device=device)
+        self.num_clients = num_clients
+
+
+    def configure_attack(self, attack=NoAttack(), num_malicious=0):
+        """
+        configure malicious attacks against the model from clients
+        Args:
+            attack (Attack, optional): the attack type. Defaults to NoAttack().
+            num_malicious (int, optional): number of malicious clients using this attack. Defaults to 0.
+        """        
+        assert num_malicious <= self.num_clients, "num_malicious must be <= num_clients"
+        self.attack = attack
+        self.num_malicious = num_malicious
+        self.attacks = [attack for i in range(num_malicious)]
+        self.attacks.extend([NoAttack() for i in range(self.num_clients - num_malicious)])
+
+    
+    def manual_attack(self, attack_list):
+        """
+        manually set the attacks
+        Args:
+            attack_list (iterable[Attack]): the attacks
+        """        
+        assert len(attack_list) == self.num_clients
+        self.attacks = attack_list
+
+
+    def train(self, num_epochs, rounds=1, lr=1e-3, malicious_upscale=1.0, verbose=False, print_summary=True):
+        """
+        train the federated baseline model
+        Args:
+            num_epochs (int): the number of epochs
+            rounds (int, optional): the number of rounds to train clients. Defaults to 1.
+            lr (float, optional): the learning rate. Defaults to 1e-3.
+            malicious_upscale (float, optional): scale factor for parameter updates of the malicious models.
+            verbose (bool, optional): do you want print output? Defaults to False.
+            print_summary (bool, optional): print the hyperparameters. Defaults to True.
+        Returns:
+            (list[floats]): the training losses
+        """   
+
+        if print_summary:
+            print(f"Training FederatedBaseline model with {self.num_clients} clients.")	            
+            print("========== HYPERPARAMETERS ==========")
+            print(f"num_clients: {self.num_clients}")
+            print(f"num_epochs: {num_epochs}")	            
+            print(f"rounds: {rounds}")	            
+            print(f"lr: {lr}")	
+            print(f"num_malicious: {self.num_malicious}")
+            print(f"attack: {self.attack}")
+            print(f"malicious_upscale: {malicious_upscale}")
+            print("\n")         
+
+        train_losses = []
+        for r in range(rounds):
+            client_trainloaders = self._make_client_trainloaders()
+            round_loss = 0.0
+            client_models = []
+            for i in range(self.num_clients):
+                client = BasicBaseline(device=self.device)
+                client.set_trainloader(client_trainloaders[i])
+                client.model.load_state_dict(self.model.state_dict())
+                client.configure_attack(attack=self.attacks[i])
+                loss = client.train(
+                    num_epochs=num_epochs,
+                    lr=lr,
+                    verbose=verbose,
+                    print_summary=False
+                )[-1]
+                client_models.append(client.model)
+                round_loss += loss
+                if verbose:
+                    print(f"--> client {i} trained, round {r} \t final loss: {round(loss, 3)}\n")
+            train_losses.append(round_loss / self.num_clients)
+            self._aggregate(client_models, malicious_upscale)
+        return train_losses
+
+
+    def _make_client_trainloaders(self):
+        """
+        helper function to create client trainloader splits
+        Returns:
+            (list[torch.utils.data.Dataloader]): a list of dataloaders for the split data
+        """        
+        trainset_split = random_split(self.trainset, [int(len(self.trainset) / self.num_clients) for _ in range(self.num_clients)])
+        return [DataLoader(x, batch_size=self.batch_size, shuffle=True) for x in trainset_split]
+
+
+    def _aggregate(self, client_models, malicious_upscale):
+        """
+        global parameter updates aggregation.
+        Args:
+            client_models (list[torch.nn.Module]): the client models
+            malicious_upscale (float): scale factor for parameter updates
+        """    
+        ### take simple mean of the weights of models ###
+        global_dict = self.model.state_dict()
+        for k in global_dict.keys():
+            update = [client_models[i].state_dict()[k].float() for i in range(len(client_models))]
+            update[:self.num_malicious] *= malicious_upscale
+            global_dict[k] = torch.stack(update, axis=0).mean(axis=0)
+        self.model.load_state_dict(global_dict)
+            
+
+
+
+
+if __name__ == "__main__":
+    # device = "cuda:0" #GPU
+    device = "cpu" #CPU
+
+    batch_size = 32
+    lr = 1e-3
+    num_epochs = 2
+    num_clients = 4
+    rounds = 2
+    verbose = True
+
+    #Threat Model
+    malicious_upscale = 100 #Scale factor for parameters update
+    num_malicious = 1
+    # attack = NoAttack()
+    # attack = RandomAttack(num_classes=10)
+    attack = TargetedAttack(target_label=3, target_class=7)
+
+    args = sys.argv
+    assert len(args) == 2, "incorrect number of arguments."
+    test = args[1]
+
+    if test == "basic":
+        basic_baseline = BasicBaseline(device=device)
+        basic_baseline.load_data()
+        basic_baseline.configure_attack(attack=attack)
+
+        print(basic_baseline.train(
+            num_epochs=num_epochs, 
+            lr=lr,
+            verbose=True))
+        
+        print(basic_baseline.test())
+
+    elif test == "federated":
+        federated_baseline = FederatedBaseline(num_clients=num_clients, device=device)
+        federated_baseline.load_data()
+        federated_baseline.configure_attack(attack=attack, num_malicious=num_malicious)
+
+        print(federated_baseline.train(
+            num_epochs=num_epochs, 
+            rounds=rounds, 
+            lr=lr, 
+            malicious_upscale=malicious_upscale,
+            verbose=verbose))
+        
+        print(federated_baseline.test())
+
+    else:
+        print("incorrect arguments.")
+
+
+
+from __future__ import absolute_import
+from __future__ import division
+from __future__ import print_function
+from __future__ import unicode_literals
+
+import sys
+import torch
+import numpy as np
+import torchvision.datasets as datasets
+import torch.nn as nn
+import torch.optim as optim
+import torchvision.transforms as transforms
+from torch.utils.data import Dataset, DataLoader, random_split
+
+from utils.models import FashionMNISTCNN
+from utils.basics import generic_train, test_total_accurcy, test_class_accuracy
+from utils.attacks import NoAttack, RandomAttack, TargetedAttack, UAPAttack
+
+torch.manual_seed(1) #Set seed 
+
+class Baseline:
+    def __init__(self, device="cpu"):
+        """
+        Baseline parent class
+        Args:
+            device (str, optional): where to run pytorch on. Defaults to "cpu".
+        """        
+        self.device = torch.device(device)
+        self.model = FashionMNISTCNN()
+        self.model.to(self.device)
+
+
+    def load_data(self, batch_size=32):
+        """
+        load FashionMNIST data
+        Args:
+            batch_size (int, optional): the batch size. Defaults to 32.
+        """        
+        self.batch_size = batch_size
+        #transforming the PIL Image to tensors and normalize to [-1,1]
+        transform = transforms.Compose(
+            [transforms.ToTensor(),
+            transforms.Normalize((0.5, ), (0.5, ),)])
+        self.trainset = datasets.FashionMNIST(root="./data", train=True, download=True, transform=transform)
+        self.testset = datasets.FashionMNIST(root="./data", train=False, download=True, transform=transform)
+        
+        self.classes = ('T-Shirt','Trouser','Pullover','Dress','Coat','Sandal','Shirt','Sneaker','Bag','Ankle Boot')
+        self.trainloader = torch.utils.data.DataLoader(self.trainset, batch_size=batch_size, shuffle = True)
+        self.testloader = torch.utils.data.DataLoader(self.testset, batch_size=batch_size, shuffle=False)
+
+
+    def test(self):
+        """
+        test the accuracy of the model
+        Returns:
+            (tuple[float]): the overall and class-wise accuracies of the model
+        """        
+        total_acc = test_total_accurcy(self.model, self.testloader, self.device)
+        class_acc = test_class_accuracy(self.model, self.testloader, self.device)
+        return total_acc, class_acc
+
+
+    def _make_optimizer_and_loss(self, lr, momentum=0.9):
+        """
+        helper function to create an optimizer and loss function
+        Args:
+            lr (float): the learning rate
+            momentum (float, optional): the momentum. Defaults to 0.9.
+        Returns:
+            (tuple[torch.nn.CrossEntropyLoss, torch.optim.SGD]): criterion and optimizer functions
+        """        
+        criterion = nn.CrossEntropyLoss()
+        optimizer = optim.SGD(self.model.parameters(), lr=lr, momentum=momentum)
+        return criterion, optimizer
+
+
+
+class BasicBaseline(Baseline):
+    def __init__(self, device="cpu"):
+        """
+        Basic CNN Baseline
+        Args:
+            device (str, optional): the device to run pytorch on. Defaults to "cpu".
+        """        
+        super(BasicBaseline, self).__init__(device=device)
+        
+
+    def set_trainloader(self, trainloader):
+        """
+        set the trainloader for the model
+        Args:
+            trainloader (torch.utils.data.Dataloader): the training data data loader
+        """        
+        self.trainloader = trainloader
+
+
+    def configure_attack(self, attack=NoAttack(), num_malicious = 1):
+        """
+        configure malicious attacks on the model
+        Args:
+            attack (Attack, optional): The attack to apply to the model. Defaults to NoAttack().
+        """        
+        self.attack = attack
+        self.num_malicious = num_malicious
+
+
+    def train(self, num_epochs, lr=1e-3, verbose=False, print_summary=True):
+        """
+        train the basic baseline model
+        Args:
+            num_epochs (int): the number of epochs.
+            lr (float, optional): the learning rate. Defaults to 1e-3.
+            verbose (bool, optional): do you want print output? Defaults to False.
+            print_summary (bool, optional): print the hyperparameters. Defaults to True.
+        Returns:
+            (list[floats]): the training losses
+        """  
+
+        if print_summary:
+            print(f"Training BasicBaseline model.")	            
+            print("========== HYPERPARAMETERS ==========")
+            print(f"num_epochs: {num_epochs}")	            
+            print(f"rounds: {rounds}")	            
+            print(f"lr: {lr}")	
+            print(f"attack: {attack}")
+            print("\n")
+
+        criterion, optimizer = self._make_optimizer_and_loss(lr)
+        return generic_train(
+            model=self.model, 
+            num_epochs=num_epochs, 
+            trainloader=self.trainloader, 
+            optimizer=optimizer, 
+            criterion=criterion,  
+            attack=self.attack,
+            device=self.device, 
+            verbose=verbose)
+
+
+
+class FederatedBaseline(Baseline):
+    def __init__(self, num_clients, device="cpu"):
+        """
+        Federated CNN baseline model
+        Args:
+            num_clients (int): number of clients for federated learning
+            device (str, optional): where to run pytorch on. Defaults to "cpu".
+        """        
+        super(FederatedBaseline, self).__init__(device=device)
+        self.num_clients = num_clients
+
+
+    def configure_attack(self, attack=NoAttack(), num_malicious=0):
+        """
+        configure malicious attacks against the model from clients
+        Args:
+            attack (Attack, optional): the attack type. Defaults to NoAttack().
+            num_malicious (int, optional): number of malicious clients using this attack. Defaults to 0.
+        """        
+        assert num_malicious <= self.num_clients, "num_malicious must be <= num_clients"
+        self.attack = attack
+        self.num_malicious = num_malicious
+        self.attacks = [attack for i in range(num_malicious)]
+        self.attacks.extend([NoAttack() for i in range(self.num_clients - num_malicious)])
+
+    
+    def manual_attack(self, attack_list):
+        """
+        manually set the attacks
+        Args:
+            attack_list (iterable[Attack]): the attacks
+        """        
+        assert len(attack_list) == self.num_clients
+        self.attacks = attack_list
+
+
+    def train(self, num_epochs, rounds=1, lr=1e-3, malicious_upscale=1.0, verbose=False, print_summary=True):
+        """
+        train the federated baseline model
+        Args:
+            num_epochs (int): the number of epochs
+            rounds (int, optional): the number of rounds to train clients. Defaults to 1.
+            lr (float, optional): the learning rate. Defaults to 1e-3.
+            malicious_upscale (float, optional): scale factor for parameter updates of the malicious models.
+            verbose (bool, optional): do you want print output? Defaults to False.
+            print_summary (bool, optional): print the hyperparameters. Defaults to True.
+        Returns:
+            (list[floats]): the training losses
+        """   
+
+        if print_summary:
+            print(f"Training FederatedBaseline model with {self.num_clients} clients.")	            
+            print("========== HYPERPARAMETERS ==========")
+            print(f"num_clients: {self.num_clients}")
+            print(f"num_epochs: {num_epochs}")	            
+            print(f"rounds: {rounds}")	            
+            print(f"lr: {lr}")	
+            print(f"num_malicious: {self.num_malicious}")
+            print(f"attack: {self.attack}")
+            print(f"malicious_upscale: {malicious_upscale}")
+            print("\n")         
+
+        train_losses = []
+        for r in range(rounds):
+            client_trainloaders = self._make_client_trainloaders()
+            round_loss = 0.0
+            client_models = []
+            for i in range(self.num_clients):
+                client = BasicBaseline(device=self.device)
+                client.set_trainloader(client_trainloaders[i])
+                client.model.load_state_dict(self.model.state_dict())
+                client.configure_attack(attack=self.attacks[i])
+                loss = client.train(
+                    num_epochs=num_epochs,
+                    lr=lr,
+                    verbose=verbose,
+                    print_summary=False
+                )[-1]
+                client_models.append(client.model)
+                round_loss += loss
+                if verbose:
+                    print(f"--> client {i} trained, round {r} \t final loss: {round(loss, 3)}\n")
+            train_losses.append(round_loss / self.num_clients)
+            self._aggregate(client_models, malicious_upscale)
+        return train_losses
+
+
+    def _make_client_trainloaders(self):
+        """
+        helper function to create client trainloader splits
+        Returns:
+            (list[torch.utils.data.Dataloader]): a list of dataloaders for the split data
+        """        
+        trainset_split = random_split(self.trainset, [int(len(self.trainset) / self.num_clients) for _ in range(self.num_clients)])
+        return [DataLoader(x, batch_size=self.batch_size, shuffle=True) for x in trainset_split]
+
+
+    def _aggregate(self, client_models, malicious_upscale):
+        """
+        global parameter updates aggregation.
+        Args:
+            client_models (list[torch.nn.Module]): the client models
+            malicious_upscale (float): scale factor for parameter updates
+        """    
+        ### take simple mean of the weights of models ###
+        global_dict = self.model.state_dict()
+        for k in global_dict.keys():
+            update = [client_models[i].state_dict()[k].float() for i in range(len(client_models))]
+            update[:self.num_malicious] *= malicious_upscale
+            global_dict[k] = torch.stack(update, axis=0).mean(axis=0)
+        self.model.load_state_dict(global_dict)
+            
+
+
+
+
+if __name__ == "__main__":
+    # device = "cuda:0" #GPU
+    device = "cuda:0" #CPU
+
+    batch_size = 32
+    lr = 1e-3
+    num_epochs = 2
+    num_clients = 4
+    rounds = 2
+    verbose = True
+
+    #Threat Model
+    malicious_upscale = 100 #Scale factor for parameters update
+    num_malicious = 1
+    # attack = NoAttack()
+    # attack = RandomAttack(num_classes=10)
+    attack = TargetedAttack(target_label=3, target_class=7)
+
+    args = sys.argv
+    assert len(args) == 2, "incorrect number of arguments."
+    test = args[1]
+
+    if test == "basic":
+        basic_baseline = BasicBaseline(device=device)
+        basic_baseline.load_data()
+        basic_baseline.configure_attack(attack=attack)
+
+        print(basic_baseline.train(
+            num_epochs=num_epochs, 
+            lr=lr,
+            verbose=True))
+        
+        print(basic_baseline.test())
+
+    elif test == "federated":
+        federated_baseline = FederatedBaseline(num_clients=num_clients, device=device)
+        federated_baseline.load_data()
+        federated_baseline.configure_attack(attack=attack, num_malicious=num_malicious)
+
+        print(federated_baseline.train(
+            num_epochs=num_epochs, 
+            rounds=rounds, 
+            lr=lr, 
+            malicious_upscale=malicious_upscale,
+            verbose=verbose))
+        
+        print(federated_baseline.test())
+
+    else:
+        print("incorrect arguments.")
+
+
+        self.trainset = datasets.FashionMNIST(root="./data", train=True, download=True, transform=transform)
+        self.testset = datasets.FashionMNIST(root="./data", train=False, download=True, transform=transform)
+        
+        self.classes = ('T-Shirt','Trouser','Pullover','Dress','Coat','Sandal','Shirt','Sneaker','Bag','Ankle Boot')
+        self.trainloader = torch.utils.data.DataLoader(self.trainset, batch_size=batch_size, shuffle = True)
+        self.testloader = torch.utils.data.DataLoader(self.testset, batch_size=batch_size, shuffle=False)
+
+
+    def test(self):
+        """
+        test the accuracy of the model
+        Returns:
+            (tuple[float]): the overall and class-wise accuracies of the model
+        """        
+        total_acc = test_total_accurcy(self.model, self.testloader, self.device)
+        class_acc = test_class_accuracy(self.model, self.testloader, self.device)
+        return total_acc, class_acc
+
+
+    def _make_optimizer_and_loss(self, lr, momentum=0.9):
+        """
+        helper function to create an optimizer and loss function
+        Args:
+            lr (float): the learning rate
+            momentum (float, optional): the momentum. Defaults to 0.9.
+        Returns:
+            (tuple[torch.nn.CrossEntropyLoss, torch.optim.SGD]): criterion and optimizer functions
+        """        
+        criterion = nn.CrossEntropyLoss()
+        optimizer = optim.SGD(self.model.parameters(), lr=lr, momentum=momentum)
+        return criterion, optimizer
+
+
+
+class BasicBaseline(Baseline):
+    def __init__(self, device="cpu"):
+        """
+        Basic CNN Baseline
+        Args:
+            device (str, optional): the device to run pytorch on. Defaults to "cpu".
+        """        
+        super(BasicBaseline, self).__init__(device=device)
+        
+
+    def set_trainloader(self, trainloader):
+        """
+        set the trainloader for the model
+        Args:
+            trainloader (torch.utils.data.Dataloader): the training data data loader
+        """        
+        self.trainloader = trainloader
+
+
+    def configure_attack(self, attack=NoAttack(), num_malicious = 1):
+        """
+        configure malicious attacks on the model
+        Args:
+            attack (Attack, optional): The attack to apply to the model. Defaults to NoAttack().
+        """        
+        self.attack = attack
+        self.num_malicious = num_malicious
+
+
+    def train(self, num_epochs, lr=1e-3, verbose=False, print_summary=True):
+        """
+        train the basic baseline model
+        Args:
+            num_epochs (int): the number of epochs.
+            lr (float, optional): the learning rate. Defaults to 1e-3.
+            verbose (bool, optional): do you want print output? Defaults to False.
+            print_summary (bool, optional): print the hyperparameters. Defaults to True.
+        Returns:
+            (list[floats]): the training losses
+        """  
+
+        if print_summary:
+            print(f"Training BasicBaseline model.")	            
+            print("========== HYPERPARAMETERS ==========")
+            print(f"num_epochs: {num_epochs}")	            
+            print(f"rounds: {rounds}")	            
+            print(f"lr: {lr}")	
+            print(f"attack: {attack}")
+            print("\n")
+
+        criterion, optimizer = self._make_optimizer_and_loss(lr)
+        return generic_train(
+            model=self.model, 
+            num_epochs=num_epochs, 
+            trainloader=self.trainloader, 
+            optimizer=optimizer, 
+            criterion=criterion,  
+            attack=self.attack,
+            device=self.device, 
+            verbose=verbose)
+
+
+
+class FederatedBaseline(Baseline):
+    def __init__(self, num_clients, device="cpu"):
+        """
+        Federated CNN baseline model
+        Args:
+            num_clients (int): number of clients for federated learning
+            device (str, optional): where to run pytorch on. Defaults to "cpu".
+        """        
+        super(FederatedBaseline, self).__init__(device=device)
+        self.num_clients = num_clients
+
+
+    def configure_attack(self, attack=NoAttack(), num_malicious=0):
+        """
+        configure malicious attacks against the model from clients
+        Args:
+            attack (Attack, optional): the attack type. Defaults to NoAttack().
+            num_malicious (int, optional): number of malicious clients using this attack. Defaults to 0.
+        """        
+        assert num_malicious <= self.num_clients, "num_malicious must be <= num_clients"
+        self.attack = attack
+        self.num_malicious = num_malicious
+        self.attacks = [attack for i in range(num_malicious)]
+        self.attacks.extend([NoAttack() for i in range(self.num_clients - num_malicious)])
+
+    
+    def manual_attack(self, attack_list):
+        """
+        manually set the attacks
+        Args:
+            attack_list (iterable[Attack]): the attacks
+        """        
+        assert len(attack_list) == self.num_clients
+        self.attacks = attack_list
+
+
+    def train(self, num_epochs, rounds=1, lr=1e-3, malicious_upscale=1.0, verbose=False, print_summary=True):
+        """
+        train the federated baseline model
+        Args:
+            num_epochs (int): the number of epochs
+            rounds (int, optional): the number of rounds to train clients. Defaults to 1.
+            lr (float, optional): the learning rate. Defaults to 1e-3.
+            malicious_upscale (float, optional): scale factor for parameter updates of the malicious models.
+            verbose (bool, optional): do you want print output? Defaults to False.
+            print_summary (bool, optional): print the hyperparameters. Defaults to True.
+        Returns:
+            (list[floats]): the training losses
+        """   
+
+        if print_summary:
+            print(f"Training FederatedBaseline model with {self.num_clients} clients.")	            
+            print("========== HYPERPARAMETERS ==========")
+            print(f"num_clients: {self.num_clients}")
+            print(f"num_epochs: {num_epochs}")	            
+            print(f"rounds: {rounds}")	            
+            print(f"lr: {lr}")	
+            print(f"num_malicious: {self.num_malicious}")
+            print(f"attack: {self.attack}")
+            print(f"malicious_upscale: {malicious_upscale}")
+            print("\n")         
+
+        train_losses = []
+        for r in range(rounds):
+            client_trainloaders = self._make_client_trainloaders()
+            round_loss = 0.0
+            client_models = []
+            for i in range(self.num_clients):
+                client = BasicBaseline(device=self.device)
+                client.set_trainloader(client_trainloaders[i])
+                client.model.load_state_dict(self.model.state_dict())
+                client.configure_attack(attack=self.attacks[i])
+                loss = client.train(
+                    num_epochs=num_epochs,
+                    lr=lr,
+                    verbose=verbose,
+                    print_summary=False
+                )[-1]
+                client_models.append(client.model)
+                round_loss += loss
+                if verbose:
+                    print(f"--> client {i} trained, round {r} \t final loss: {round(loss, 3)}\n")
+            train_losses.append(round_loss / self.num_clients)
+            self._aggregate(client_models, malicious_upscale)
+        return train_losses
+
+
+    def _make_client_trainloaders(self):
+        """
+        helper function to create client trainloader splits
+        Returns:
+            (list[torch.utils.data.Dataloader]): a list of dataloaders for the split data
+        """        
+        trainset_split = random_split(self.trainset, [int(len(self.trainset) / self.num_clients) for _ in range(self.num_clients)])
+        return [DataLoader(x, batch_size=self.batch_size, shuffle=True) for x in trainset_split]
+
+
+    def _aggregate(self, client_models, malicious_upscale):
+        """
+        global parameter updates aggregation.
+        Args:
+            client_models (list[torch.nn.Module]): the client models
+            malicious_upscale (float): scale factor for parameter updates
+        """    
+        ### take simple mean of the weights of models ###
+        global_dict = self.model.state_dict()
+        for k in global_dict.keys():
+            update = [client_models[i].state_dict()[k].float() for i in range(len(client_models))]
+            update[:self.num_malicious] *= malicious_upscale
+            global_dict[k] = torch.stack(update, axis=0).mean(axis=0)
+        self.model.load_state_dict(global_dict)
+            
+
+
+
+
+if __name__ == "__main__":
+    # device = "cuda:0" #GPU
+    device = "cpu" #CPU
+
+    batch_size = 32
+    lr = 1e-3
+    num_epochs = 2
+    num_clients = 4
+    rounds = 2
+    verbose = True
+
+    #Threat Model
+    malicious_upscale = 2 #Scale factor for parameters update
+    num_malicious = 1
+    # attack = NoAttack()
+    # attack = RandomAttack(num_classes=10)
+    attack = TargetedAttack(target_label=3, target_class=7)
+
+    args = sys.argv
+    assert len(args) == 2, "incorrect number of arguments."
+    test = args[1]
+
+    if test == "basic":
+        basic_baseline = BasicBaseline(device=device)
+        basic_baseline.load_data()
+        basic_baseline.configure_attack(attack=attack)
+
+        print(basic_baseline.train(
+            num_epochs=num_epochs, 
+            lr=lr,
+            verbose=True))
+        
+        print(basic_baseline.test())
+
+    elif test == "federated":
+        federated_baseline = FederatedBaseline(num_clients=num_clients, device=device)
+        federated_baseline.load_data()
+        federated_baseline.configure_attack(attack=attack, num_malicious=num_malicious)
+
+        print(federated_baseline.train(
+            num_epochs=num_epochs, 
+            rounds=rounds, 
+            lr=lr, 
+            malicious_upscale=malicious_upscale,
+            verbose=verbose))
+        
+        print(federated_baseline.test())
+
+    else:
+        print("incorrect arguments.")
+